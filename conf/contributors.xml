--- conflicted
+++ resolved
@@ -3066,14 +3066,9 @@
  github="davidlowryduda"/>
 <contributor
  name="Richard L Lozes"
-<<<<<<< HEAD
- altnames="Richard Lozes"
- trac="rllozes"/>
-=======
- altnames="Richard Lozes"             
+ altnames="Richard Lozes"         
  trac="rllozes"
  github="rll2021"/>
->>>>>>> a46de3bc
 <contributor
  name="Fiona Lu"/>
 <contributor
