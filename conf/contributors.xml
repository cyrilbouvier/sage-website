<?xml version="1.0" encoding="UTF-8" ?>
<!--
Sage contributors

+ mandatory / - optional

contributor
 + name = full name
 - altnames = comma-separated list of alternate full names
 - location = something which returns the correct location when entered in maps.google.com
 - work = university, institute, ...
 - description = <item>[;<item>]* ... delimiter ";" is converted into a break or list
 - url = webpage, when clicking on name
 - pix = url to a small image (max 50x50 or something like that) .. subdirectory "./pix/people/" should store them locally
 - jitter = float as string, multiplicated in jitter function, 0 to disable
 - trac = trac nickname for the search (also searched for the name, but the trac name is often different!). comma-separated list of several trac account names ok.
 - github = github.com account name
 - gitlab = gitlab.com account name

Please keep the list in alphabetical order by last name!
-->
<contributors>
<contributor
 name="Tim Abbott"
 work="Zulip"
 url="http://web.mit.edu/tabbott/www/"
 description="Full debianization of Sage"
 location="San Francisco, CA, USA"
 trac="tabbott"
 github="timabbott"/>
<contributor
 name="Guillermo Aboumrad"/>
<contributor
 name="Willie Aboumrad"/>
<contributor
 name="Michael Abshoff"
 work="Universität Dortmund"
 location="Dortmund, Germany"
 description="contributed to release management; work on build system for Windows, OS X, and Linux; OS X installer; tons of general advice; valgrind support; Solaris and Linux PPC port"
 url="http://wiki.sagemath.org/MichaelAbshoff"
 trac="mabshoff"/>
<contributor
 name="Guy Achard"/>
<contributor
 name="David Ackerman"/>
<contributor
 name="Lennart Ackermans"
 trac="lackermans"
 github="lennartack"/>
<contributor
 name="Karim Van Aelst"/>
<contributor
 name="Divya Aggarwal"/>
<contributor
 name="Chaman Agrawal"
 location="Indian Institute of Technology, Kanpur, India"
 url="https://github.com/ChamanAgrawal/"
 github="ChamanAgrawal"/>
<contributor
 name="Durgesh Agrawal"
 location="Indian Institute of Technology, Kanpur, India"
 url="https://durgeshra.github.io/"
 github="durgeshra"/>
<contributor
 name="Ashutosh Ahelleya"
 trac="aashu12"/>
<contributor
 name="Chwas Ahmed"/>
<contributor
 name="Akshay Ajagekar"
 trac="ajagekar.akshay"/>
<contributor
 name="Antti Ajanki"/>
<contributor
 name="Mark V. Albert"
 location="Loyola University Chicago"
 trac="markvalbert"/>
<contributor
 name="Martin Albrecht"
 work="Chair of Information Security, Information Security Group, Royal Holloway, University of London"
 location="London, UK"
 description="Euclidean lattices (FPLLL, FPyLLL, discrete Gaussians), sage.crypto.mq; commutative algebra (Singular interface, libSingular, PolyBoRi); low-level arithmetic; dense linear algebra over finite fields"
 url="https://malb.io"
 trac="malb"
 github="malb"/>
<contributor
 name="Noud Aldenhoven"
 trac="noud"/>
<contributor
 name="Nick Alexander"
 work="UC Irvine graduate student"
 location="Irvine, CA 92697, USA"
 trac="ncalexan"
 github="ncalexan"/>
<contributor
 name="Ricardo Alfaro"
 altnames="Alfaro"
 location="University of Michigan-Flint, Flint, Michigan, USA"
 trac="ralfaro"
 github="ralfarogit"/>
<contributor
 name="Martin Allen"/>
<contributor
 name="Bill Allombert"
 description="help with PARI and GP2C integration"
 location="Bordeaux, France"/>
<contributor
 name="Josh Alman"
 location="MIT"
 url="http://www.joshalman.com/"
 trac="jalman"/>
<contributor
 name="Alejandra Alvarado"
 trac="aalvarado2"/>
<contributor
 name="Saher Amasha"
 trac="gh-Saher-Amasha"
 github="Saher-Amasha"/>
<contributor
 name="Durand Amaury"/>
<contributor
 name="Amitabh Anand"
 trac="aanand"/>
<contributor
 name="Ethan Van Andel"
 work="Calvin College, MI, USA"
 location="3201 Burton Street, Southeast Grand Rapids, MI 49546, USA"
 description="calculus"
 trac="evanandel"/>
<contributor
 name="Paulo César Pereira de Andrade"
 work="Mandriva Linux"
 location="Curitiba, Brazil"
 description="packages"
 trac="pcpa"/>
<contributor
 name="Ivan Andrus"
 work="Adobe Systems Inc."
 location="Lehi, Utah, USA"
 description="OS X app; iPhone app; sage-mode for Emacs"
 trac="iandrus"
 github="gvol"/>
<contributor
 name="Tommy Angelo"/>
<contributor
 name="Pablo Angulo"
 work="Professor, Department of Mathematics, Universidad Autónoma de Madrid"
 location="Madrid, Spain"
 description="calculus"
 trac="pang"
 url="http://www.uam.es/personal_pdi/ciencias/pangulo/"/>
<contributor
 name="Samuele Anni"
 trac="sanni85"/>
<contributor
 name="Benjamin Antieau"
 altnames="D. Benjamin Antieau"
 description="bug fixes"
 location="Northwestern University"
 trac="bantieau"
 github="antieau"/>
<contributor
 name="André Apitzsch"
 work="Otto-von-Guericke-Universität Magdeburg"
 location="Magdeburg, Germany"
 description="commutative algebra; documentation; number theory"
 trac="aapitzsch"
 github="a-andre"/>
<contributor
 name="Jayant Apte"
 trac="Jayant"
 github="jayant91089"/>
<contributor
 name="Luiz Aquino"
 trac="LuizAquino"/>
<contributor
 name="Maite Aranes"
 work="graduate student, Warwick Mathematics Institute, University of Warwick"
 location="Gibbet Hill Rd, Coventry CV4 7AL, UK"
 description="number field ideal utilities"
 trac="mtaranes"/>
<contributor
 name="Alejandro Argaez"/>
<contributor
 name="Oscar Gerardo Lazo Arjona"
 work="Student, Universidad Autónoma de Yucatán"
 location="Universidad Autónoma de Yucatán, Yucatán, México"
 description="3-D plotting"
 trac="olazo"/>
<contributor
 name="Enrique Artal"
 work="Professor, IUMA, Universidad de Zaragoza"
 location="Zaragoza, Spain"
 description="topology, algebraic geometry, singularities"
 trac="enriqueartal"
 github="enriqueartal"
 url="https://riemann.unizar.es/~artal"/>
<contributor
 name="Vishal Arul"
 trac="varul"/>
<contributor
 name="Dario Asprone"
 trac="Vaush"/>
<contributor
 name="Eran Assaf"
 trac="assaferan"
 github="assaferan"/>
<contributor
 name="Daniel Augot"
 location="INRIA, Palaiseau, Ile-de-France, France"
 url="http://pages.saclay.inria.fr/daniel.augot/index-eng.html"
 trac="danielaugot"/>
<contributor
 name="Shaun Ault"
 location="Fordham"
 trac="sault"/>
<contributor
 name="David Ayotte"
 work="Concordia University"
 location="Montreal, Canada"
 description="Quasimodular forms; ring of modular forms; bug fixes; tickets reviews"
 trac="davidayotte"
 github="DavidAyotte"
 url="https://davidayotte.github.io"/>
<contributor
 name="Arvind Ayyer"
 location="Indian Institute of Science, Bangalore, India"
 url="http://www.math.iisc.ernet.in/~arvind"
 trac="ayyer"
 github="ayyer"/>
<contributor
 name="Jernej Azarija"
 location="University of Ljubljana"
 url="http://azi.dev.si"
 trac="azi"/>
<contributor
 name="Angelica Babei"
 location="Dartmouth College"
 trac="ababei"/>
<contributor
 name="Brent Baccala"/>
<contributor
 name="Eviatar Bach"
 location="Vancouver, Canada"
 description="Combinatorics; bug fixes"
 trac="eviatarbach"
 github="eviatarbach"/>
<contributor
 name="Eviatar Bach"
 location="University of Maryland, College Park"
 url="http://eviatarbach.com/"
 trac="eviatarbach"/>
<contributor
 name="Thomas Bächler"
 trac="baechler"/>
<contributor
 name="Jason Badlaw"/>
<contributor
 name="Jin-yeong Bak"/>
<contributor
 name="Kirby Baker"
 trac="kbaker"/>
<contributor
 name="Varenyam Bakshi"/>
<contributor
 name="Shashank Balaji"
 location="Indian Institute of Technology, Bombay, India"
 github="shashankbalaji02"/>
<contributor
 name="Jennifer Balakrishnan"
 work="Professor, Boston University"
 location="BU, Boston, USA"
 description="LaTeX mode for MAGMA; work on computation of p-adic heights"
 trac="jen"
 github="jbalakrishnan"
 url="https://math.bu.edu/people/jbala/"/>
<contributor
 name="Serge Ballif"
 work="Nevada State College"
 location="Nevada State College, NV, USA"
 description="latin square functions"
 trac="sergeballif"/>
<contributor
 name="Jason Bandlow"
 work="Postdoctoral fellow, UC-Davis"
 location="Davis, CA, USA"
 description="combinat package"
 url="http://www.math.ucdavis.edu/~jbandlow/"
 pix="./pix/people/bandlow.png"
 trac="jbandlow"
 github="jbandlow"/>
<contributor
 name="Jason Bandlow"
 location="University of Pennsylvania, Philadelphia"
 trac="jbandlow"/>
<contributor
 name="Bogdan Banu"
 trac="bbanu"/>
<contributor
 name="Barinder Banwait"
 trac="barinder"/>
<contributor
 name="Barinder S. Banwait"/>
<contributor
 name="Itai Bar-Natan"
 trac="itaibn"
 github="itaibn"/>
<contributor
 name="Gregory Bard"
 work="Professor, University of Wisconsin-Stout"
 location="Stout, WI, USA"
 description="dense linear algebra over GF(2)"
 url="http://www.gregorybard.com/home.html"
 trac="gregorybard"/>
<contributor
 name="Mary Barker"
 github="marybarker"
 location="Fred Hutch Cancer Center"
 trac="maryb"/>
<contributor
 name="Andrew Barr"
 trac="andyasb"/>
<contributor
 name="Fidel Barrera-Cruz"
 location="University of Waterloo, Ontario, Canada"
 trac="fidelbarrera"/>
<contributor
 name="Ben Barros"
 location="Saint Louis University"
 trac="bbarros"/>
<contributor
 name="Sébastien Barthélemy"
 work="UPMC - Université Pierre et Marie Curie"
 location="Paris, France"
 description="documentation; cddlib update; bug fixes"
 trac="sbarthelemy"/>
<contributor
 name="Tomer Bauer"
 trac="mathzeta2"
 gitlab="mathzeta2"
 github="mathzeta"/>
<contributor
 name="Liz Beazley"/>
<contributor
 name="Monique van Beek"
 location="University of Cambridge, Cambridge, UK"
 trac="MvanBeek"/>
<contributor
 name="Rob Beezer"
 work="Professor, University of Puget Sound"
 location="Univ of Puget Sound, Tacoma, WA, USA"
 description="linear algebra; graph theory; group theory; education"
 url="http://buzzard.ups.edu"
 trac="rbeezer"
 github="rbeezer"/>
<contributor
 name="J Beier"/>
<contributor
 name="Michał Bejger"
 altnames="Michal Bejger"
 location="N. Copernicus Astronomical Center, Poland"
 url="http://users.camk.edu.pl/bejger"
 trac="mbejger"/>
<contributor
 name="Karim Belabas"
 location="Bordeaux, France"
 url="https://www.math.u-bordeaux.fr/~kbelabas/"/>
<contributor
 name="Sarah-Marie Belcastro"
 altnames="sarah-marie belcastro"/>
<contributor
 name="Andrey Belgorodski"/>
<contributor
 name="Mark Bell"
 trac="mbell,mcbell"/>
<contributor
 name="Odile Bénassy"
 location="Université Paris Sud"
 trac="zerline"/>
<contributor
 name="Heidi Benham"/>
<contributor
 name="Jerome Benoit"/>
<contributor
 name="Angela Berardinelli"/>
<contributor
 name="Chris Berg"
 location=" Université du Québec à Montréal, Montréal, Canada"
 url="http://www.thales.math.uqam.ca/~cberg/"
 trac="chrisjamesberg"/>
<contributor
 name="Jen Berg"
 trac="jensberg"/>
<contributor
 name="Jennifer Berg"/>
<contributor
 name="John Bergdall"/>
<contributor
 name="Arnaud Bergeron"
 work="Université de Montréal"
 location="Montreal, QC, Canada"
 description="bug fixes;plotting improvements"
 trac="abergeron,anakha"/>
<contributor
 name="Nantel Bergeron"
 location="York University, Canada"
 url="http://www.math.yorku.ca/bergeron/"
 trac="nantel"/>
<contributor
 name="Luis Berlioz"
 description="bug fix; optimize basis matrix for ambient modules"
 trac="LBerlioz"/>
<contributor
 name="Dominique Bernardi"/>
<contributor
 name="Quentin Berthet"/>
<contributor
 name="Davide Berti"
 trac="dberti"/>
<contributor
 name="Alberto Besana"
 trac="alberto"/>
<contributor
 name="Lubjana Beshaj"
 trac="lbeshaj"/>
<contributor
 name="Sébastien Besnier"
 altnames="Sebastien Besnier"
 trac="sbesnier"/>
<contributor
 name="Amnon Besser"/>
<contributor
 name="Alex J. Best"
 location="Boston University, USA"
 url="https://alexjbest.github.io/"
 trac="alexjbest"
 github="alexjbest"/>
<contributor
 name="Erin Beyerstedt"
 work="PhD student, Mathematics Department, Tulane University"
 location="823 St Charles Ave, New Orleans, LA 70118, United States"
 description="elliptic curves"
 url="http://math.tulane.edu/~ebeyerstedt"
 trac="ebeyerstedt"/>
<contributor
 name="Ninad Bhat"
 trac="nbhat"/>
<contributor
 name="Siddharth Bhat"
 trac="bollu"/>
<contributor
 name="Saket Bhatt"/>
<contributor
 name="Aritra Bhattacharya"/>
<contributor
 name="Sara Billey"
 trac="billey"/>
<contributor
 name="Dean Bisogno"
 trac="dbisogno"/>
<contributor
 name="François Bissey"
 work="University of Canterbury, New Zealand"
 location="University of Canterbury, New Zealand"
 description="various QA; sage-on-gentoo"
 trac="fbissey"
 github="kiwifb"/>
<contributor
 name="Gaetan Bisson"
 url="http://www.loria.fr/~bissogae/"
 trac="bisson"/>
<contributor
 name="Jeffrey Blakeslee"
 trac="jblakeslee"/>
<contributor
 name="Florian Block"
 trac="florianblock"/>
<contributor
 name="Bernhard Bloechl"/>
<contributor
 name="Talia Blum"/>
<contributor
 name="Jonathan Bober"
 work="University of Bristol"
 location="Bristol, UK"
 description="highly optimized partition function"
 trac="bober"/>
<contributor
 name="Olaf Bochmann"
 location="Complex Systems Lab, Berlin, Germany"
 url="http://Bochmann.ComplexLab.org"
 trac="bochmann,Bochmann"/>
<contributor
 name="Michel Boerner"
 trac="boerner"/>
<contributor
 name="Felix Boes"/>
<contributor
 name="C. Boncelet"/>
<contributor
 name="Itay Bookstein"
 trac="ibookstein"/>
<contributor
 name="Tom Boothby"
 work="undergraduate student employee, University of Washington"
 location="University of Washington, WA, USA"
 description="the Sage Notebook; fast polynomial evaluation"
 trac="boothby"/>
<contributor
 name="Kelly Boothby"
 trac="boothby"/>
<contributor
 name="Michele Borassi"
 trac="borassi"/>
<contributor
 name="Michael Boratko"
 trac="mboratko"
 url="https://www.mboratko.com/"
 github="mboratko"/>
<contributor
 name="Gabor Borgulya"
 trac="gborguly"/>
<contributor
 name="Nicolas Borie"
 work="maître de conférences, LIGM, Universite Paris-Est Marne-la-Vallée"
 location="Champs-sur-Marne, France"
 description="combinat (root systems, invariant theory)"
 url="http://igm.univ-mlv.fr/~borie/"
 trac="nborie"/>
<contributor
 name="Johan Bosman"
 work="Postdoctoral fellow, Mathematics Institute, University of Warwick"
 location="Gibbet Hill Rd, Coventry CV4 7AL, United Kingdom"
 description="algebra"
 url="https://www.tudelft.nl/en/staff/j.g.bosman/"
 trac="johanbosman"/>
<contributor
 name="Johan Bosman"
 location="University of Warwick, UK"
 url="http://www.warwick.ac.uk/~masjam/"
 trac="johanbosman"/>
<contributor
 name="Charles Bouillaguet"
 location="University of Lille-1"
 url="http://www.di.ens.fr/~bouillaguet"
 trac="Bouillaguet"/>
<contributor
 name="François Boulier"
 location="University Lille I, France"
 url="http://www.lifl.fr/~boulier"
 trac="boulier"/>
<contributor
 name="Adele Bourgeois"
 trac="abourgeois"/>
<contributor
 name="Adrien Boussicault"
 trac="boussica"/>
<contributor
 name="Florian Bouyer"
 trac="florian"/>
<contributor
 name="Martin Boyanov"
 trac="mboyanov"/>
<contributor
 name="Robert Bradshaw"
 work="University of Washington"
 location="University of Washington, WA, USA"
 description="Cython; number theory; linear algebra; coercion; basic arithmetic"
 url="http://www.math.washington.edu/~robertwb/"
 trac="robertwb"
 github="robertwb"/>
<contributor
 name="Simon Brandhorst"
 trac="sbrandhorst"
 github="simonbrandhorst"/>
<contributor
 name="Maria Bras-Amoros"/>
<contributor
 name="Volker Braun"
 work="Mathematical Institute, Oxford University"
 location="Oxford, UK"
 description="Toric geometry package; polyhedra and PPL interface; triangulations"
 trac="vbraun"
 github="vbraun"/>
<contributor
 name="Volker Braun"
 location="Dublin Institute for Advanced Studies"
 trac="vbraun"/>
<contributor
 name="Judith Braunsteiner"
 location="TU Wien, Austria"
 trac="JBraunsteiner"/>
<contributor
 name="Erik Bray"
 location="Université Paris Sud XI, Orsay, France"
 trac="embray"
 github="embray"/>
<contributor
 name="Michael Brickenstein"
 work="Mathematisches Forschungsinstitut Oberwolfach"
 location="Oberwolfach-Walke, Germany"
 description="PolyBoRi author (high-level algorithms, primary designer)"
 url="http://www.mfo.de/organisation/institute/brickenstein/"/>
<contributor
 name="Adrien Brochard"
 trac="abrochard"
 github="abrochard"/>
<contributor
 name="Adrien Brochier"
 trac="Adrien"/>
<contributor
 name="Paul Brouwers"
 trac="Brouwers"
 work="University of Canterbury"
 location="Christchurch, New Zealand"
 description="Maintained the Sage server hosted at U. Canterbury"/>
<contributor
 name="Jim Brown"
 trac="jbrown"/>
<contributor
 name="Ben Brubaker"
 trac="brubaker"/>
<contributor
 name="Nils Bruin"
 work="Department of Mathematics, Simon Fraser University"
 description="miscellaneous useful code snippets"
 location="Department of Mathematics, Simon Fraser University, Burnaby, BC V5A 1S6, Canada"
 url="http://www.cecm.sfu.ca/~nbruin/"
 trac="nbruin"
 github="nbruin"/>
<contributor
 name="Peter Bruin"
 location="Universiteit Leiden"
 url="http://pub.math.leidenuniv.nl/~bruinpj/"
 trac="pbruin"
 github="pjbruin"/>
<contributor
 name="Bob Bruner"/>
<contributor
 name="Léo Brunswic"/>
<contributor
 name="Paul Bryan"
 location="Australian National University, ACT, Australia"
 url="http://www.maths.anu.edu.au/~paul/"
 trac="pabryan"/>
<contributor
 name="André-Patrick Bubel"
 work="student, Universität Heidelberg"
 location="Maybachstr. 14, 68169 Mannheim, Germany"
 description="documentation"
 url="http://www.andre-bubel.de"
 trac="Moredread"/>
<contributor
 name="Anders S. Buch"
 altnames="Anders Buch"
 location="University Rutgers, New Jersey, USA"
 url="http://www.math.rutgers.edu/~asbuch"
 trac="asbuch"
 github="asbuch"/>
<contributor
 name="Tomasz Buchert"
 trac="tombuc"/>
<contributor
 name="Valentin Buciumas"
 trac="buciumas"/>
<contributor
 name="Alina Bucur"
 trac="alina"/>
<contributor
 name="Stanislav Bulygin"
 work="Postdoctoral fellow, Center for Advanced Security Research Darmstadt (CASED)"
 location="64293 Darmstadt, Germany"
 description="cryptography"
 url="http://www.cased.de/personen/s_bulygin.html"
 trac="sbulygin"/>
<contributor
 name="Stanislav Bulygin"
 location="University of Kaiserslautern"
 url="http://www.mathematik.uni-kl.de/~bulygin/"
 trac="sbulygin"/>
<contributor
 name="Daniel Bump"
 work="Stanford University"
 location="Stanford, CA, USA"
 description="combinatorics and representation theory"
 trac="bump"
 github="dwbump"/>
<contributor
 name="Reg Burgess"/>
<contributor
 name="Iftikhar Burhanuddin"
 work="Postdoctoral fellow, UCLA"
 location="Westwood Village, Los Angeles, California, USA"
 description="feedback; code; examples; supersingular module"
 trac="burhanud"/>
<contributor
 name="Ricardo Buring"
 work="Johannes Gutenberg-Universität Mainz"
 location="Mainz, Germany"
 description="bug fixes; bug reports; reviews"
 url="https://www.rburing.nl"
 trac="rburing"
 github="rburing"
 gitlab="rburing"/>
<contributor
 name="Paul Butler"
 work="University of Waterloo"
 location="200 University Avenue West, Waterloo, Ontario, Canada"
 description="indefinite integration for piecewise functions; calculus bug fixes"
 url="http://www.paulbutler.org"
 trac="pbutler"/>
<contributor
 name="Sergey Bykov"
 location="Moscow Institute of Physics and Technology, Russia"
 trac="captaintrunky"/>
<contributor
 name="Daniel Cabracas"/>
<contributor
 name="Pierre Cagne"
 trac="PierreCagne"/>
<contributor
 name="Julia Cai"/>
<contributor
 name="Jasmine Camero"/>
<contributor
 name="James Campbell"
 work="Student, Cardiff University"
 location="Cardiff, United Kingdom"
 description="Game Theory"
 url="http://www.jamescampbell.org.uk/"
 trac="jcampbell"
 github="theref"/>
<contributor
 name="Joshua Campbell"
 trac="jcamp0x2a"/>
<contributor
 name="Robert Campbell"/>
<contributor
 name="Ilke Canakci"/>
<contributor
 name="Jorge Caravantes"
 location="Universidad Complutense de Madrid, Spain"
 url="http://www.mat.ucm.es/~jcaravan"
 trac="caravantes"/>
<contributor
 name="Beatriz Galiana Carballido"/>
<contributor
 name="Aran Carmon"
 trac="aranc"/>
<contributor
 name="Nathan Carter"
 location="Bentley University, Waltham, MA"
 url="http://web.bentley.edu/empl/c/ncarter"
 trac="ncarter"/>
<contributor
 name="Xavier Caruso"
 location="Université de Bordeaux"
 url="http://xavier.toonywood.org/"
 trac="caruso,Caruso"
 github="xcaruso"/>
<contributor
 name="Alexandre Casamayou"/>
<contributor
 name="Matteo Casati"
 altnames="Cassa"
 url="http://cassa-s.blogspot.com/"/>
<contributor
 name="Oriol Castejón"
 work="Universitat Politècnica de Catalunya"
 location="C/ Jordi Girona, 31 08034 Barcelona, Spain"
 description="calculus; packaging"
 trac="uri"/>
<contributor
 name="Federico Castillo"
 trac="fcastillo"/>
<contributor
 name="Oscar Castillo-Felisola"
 trac="dox"/>
<contributor
 name="Michael Catanzaro"/>
<contributor
 name="Bill Cauchois"
 location="University of Washington, Seattle"
 url="http://cs.washington.edu/homes/wcauchoi/"
 trac="wcauchois"/>
<contributor
 name="Florent Cayré"
 trac="fcayre,fcayre2"/>
<contributor
 name="Turku Ozlum Celik"
 location="Université de Rennes 1, France"
 trac="turkuozlum"/>
<contributor
 name="Özge Çelik"/>
<contributor
 name="Ondrej Certik"
 work="graduate physics student, Charles University"
 location="Prague, Czech Republic"
 description="Sympy Integration; founder of Sympy project"
 url="http://ondrej.certik.cz/"
 trac="certik"
 github="certik"/>
<contributor
 name="Davide Cervone"/>
<contributor
 name="Georgia Channing"
 location="University of Tennessee, Knoxville"
 url="https://globalcomputing.group/people.html"
 github="georgiachanning"/>
<contributor
 name="Harrison Chapman"/>
<contributor
 name="Frédéric Chapoton"
 url="https://irma.math.unistra.fr/~chapoton/"
 trac="chapoton"
 github="fchapoton"/>
<contributor
 name="Sara Chari"
 location="Dartmouth College"
 trac="schari"/>
<contributor
 name="David Sanchez Charles"
 trac="dscharles"/>
<contributor
 name="Emmanuel Charpentier"
 work="Assistance Publique - Hôpitaux de Paris"
 location="Paris, France"
 description="Various low-level fixes/additions"
 trac="charpent"
 github="EmmanuelCharpentier"/>
<contributor
 name="Grégory Châtel"
 trac="g.chatel"
 github="rodgzilla"/>
<contributor
 name="Tejasvi Chebrolu"/>
<contributor
 name="Emily Chen"
 trac="emchennyc"/>
<contributor
 name="Bryan Gin-ge Chen"/>
<contributor
 name="Hao Chen"
 trac="haochen_uw"/>
<contributor
 name="Wilson Cheung"
 work="sysadmin, UCSD"
 location="San Diego, CA 92093, USA"
 description="compilation of Sage on Solaris; discussion of Sage build process"/>
<contributor
 name="Shiva Chidambaram"
 trac="shivac"/>
<contributor
 name="Sarah Chisholm"
 location="University of Calgary, Canada"
 url="http://math.ucalgary.ca/~sachisho"
 trac="schisholm"/>
<contributor
 name="Anna Chlopecki"/>
<contributor
 name="Clément Chrétien"
 trac="cchretien"/>
<contributor
 name="Dan Christensen"
 work="Associate Professor, Department of Mathematics, The University of Western Ontario"
 location="London, Ontario N6A 5B7, Canada"
 description="optimize certain combinatorial constructions"
 url="http://jdc.math.uwo.ca"
 trac="jdc"
 github="jdchristensen"/>
<contributor
 name="Craig Citro"
 work="UCLA"
 location="Los Angeles, CA, USA"
 description="fast computation of Eisenstein series; code and bug fixes in modular forms; number theory; the NTL and PARI interfaces"
 trac="craigcitro"
 github="craigcitro"/>
<contributor
 name="Anders Claesson"
 work="Associate Professor, The Mathematics Institute, Reykjavík University"
 location="Kringlan 1, 103 Reykjavik, Iceland"
 description="optimizing certain combinatorial operations"
 url="http://www.math.ru.is/anders/"
 trac="aclaesson"/>
<contributor
 name="John Michael Clark"/>
<contributor
 name="Francis Clarke"
 work="Department of Mathematics, University of Wales"
 location="Swansea, UK"
 description="bug fixes"
 url="http://www-maths.swan.ac.uk/staff/fwc/"
 trac="fwclarke"/>
<contributor
 name="Keith Clawson"
 location="Washington State University, Pullman, WA"
 trac="kclawson"/>
<contributor
 name="Sam Clearman"
 trac="sam"
 github="samclearman"/>
<contributor
 name="Nico Van Cleemput"
 location="Universiteit Gent, Ghent, Belgium"
 trac="nvcleemp"
 github="nvcleemp"/>
<contributor
 name="Timothy Clemans"
 work="high school student"
 location="Seattle, WA, USA"
 description="Notebook; misc."
 url="http://timothyclemans.com/"
 pix="./pix/people/tclemans.jpg"
 trac="TimothyClemans"/>
<contributor
 name="Alex Clemesha"
 work="employee, University of Washington"
 location="University of Washington, WA, USA"
 description="Sage's 2-D plotting functionality; design; examples; constants.py"/>
<contributor
 name="Enjeck Cleopatra"/>
<contributor
 name="Tom Coates"
 location="Imperial College London"
 trac="tomc"/>
<contributor
 name="Flávio Codeço Coelho"
 location="Instituto Gulbenkian de Ciência"
 trac="fccoelho"/>
<contributor
 name="Thomas Coffee"
 location="Massachusetts Institute of Technology, USA"
 trac="tcoffee"/>
<contributor
 name="Marco Cognetta"
 trac="mcognetta"/>
<contributor
 name="Nathann Cohen"
 altnames="Nathan Cohen"
 work="CNRS researcher"
 location="Laboratoire de Recherche en Informatique, Université Paris-Saclay, France"
 url="https://www.steinertriples.fr/ncohen/"
 description="Graph Theory;Linear Programming;documentation"
 trac="ncohen"
 github="nathanncohen"/>
<contributor
 name="Bruce Cohen"
 trac="bic"/>
<contributor
 name="Mauricio Collares"/>
<contributor
 name="Guillaume Connan"
 trac="gconnan"/>
<contributor
 name="John Connor"
 trac="JohnConnor"/>
<contributor
 name="Cristian Consonni"/>
<contributor
 name="Jenny Cooley"
 work="undergraduate student, University of Warwick"
 location="Gibbet Hill Rd, Coventry CV4 7AL, UK"
 description="elliptic curves"
 trac="JCooley"/>
<contributor
 name="Edgar Costa"
 work="MIT"
 location="MIT, Cambridge, MA, USA"
 description="finite fields, number theory"
 url="https://edgarcosta.org/"
 trac="edgarcosta"
 github="edgarcosta"/>
<contributor
 name="David Coudert"
 work="Senior Researcher, Inria"
 location="Inria, Sophia Antipolis, France"
 description="Graph Theory; Linear programming"
 url="https://www-sop.inria.fr/members/David.Coudert"
 trac="dcoudert"
 github="dcoudert"/>
<contributor
 name="Thierry Coulbois"
 url="http://www.i2m.univ-amu.fr/perso/thierry.coulbois/"
 trac="coulbois"/>
<contributor
 name="Maxim Cournoyer"/>
<contributor
 name="Julien Courtiel"
 location="University of British Colombia, Canada"
 trac="jcourtie"/>
<contributor
 name="Nico Courts"/>
<contributor
 name="John Cremona"
 work="Professor, University of Warwick"
 location="Gibbet Hill Rd, Coventry CV4 7AL, UK"
 description="many contributions to elliptic curve code; C++ part of Sage interface to mwrank, Tables; extensive design discussions; documentation fixes; bug fixes; organize Sage Days 6"
 url="http://www.warwick.ac.uk/staff/J.E.Cremona"
 trac="cremona"
 github="JohnCremona"/>
<contributor
 name="Karl-Dieter Crisman"
 work="Gordon College"
 location="Wenham, MA, USA"
 description="Documentation; Symbolics"
 url="http://www.math.gordon.edu/~kcrisman/"
 trac="kcrisman"
 github="kcrisman"/>
<contributor
 name="Martin Cross"
 trac="MartinX"/>
<contributor
 name="Fidel Barrera Cruz"
 work="graduate student, Department of Combinatorics and Optimization, University of Waterloo"
 location="200 University Avenue, West Waterloo, Ontario, Canada"
 description="LaTeX output for combinatorial graphs"
 trac="fidelbarrera"/>
<contributor
 name="Pedro Cruz"/>
<contributor
 name="Alex Csar"/>
<contributor
 name="Julian Cuevas"/>
<contributor
 name="Marc Culler"
 work="Professor Emeritus, University of Illinois at Chicago"
 location="Chicago, IL, USA"
 description="macOS binary distributions"
 github="culler"
 url="http://marc-culler.info/"
 trac="culler"/>
<contributor
 name="Clifton Cunningham"
 trac="Clifton"
 github="CliftonCunningham"/>
<contributor
 name="Eva Curry"
 location="Acadia University, Canada"
 url="http://www.acadiau.ca/~ecurry"
 trac="ecurry"/>
<contributor
 name="Doug Cutrell"
 work="graduate student, UCSD"
 location="San Diego, CA, USA"
 description="created the Sage Microsoft Windows installer"/>
<contributor
 name="Konrad K. Dąbrowski"
 location="Durham University"
 url="http://community.dur.ac.uk/konrad.dabrowski/"
 trac="Konrad127123"/>
<contributor
 name="Avinash Dalal"/>
<contributor
 name="Andrew Dalke"/>
<contributor
 name="Hiep Dang"/>
<contributor
 name="Alexis Suki Dasher"
 altnames="A. S. Dasher"/>
<contributor
 name="Michael Daub"/>
<contributor
 name="Anthony David"
 trac="adavid"/>
<contributor
 name="Lucas David-Roesler"/>
<contributor
 name="Ewan Davies"
 github="ed359"
 trac="gh-ed359"/>
<contributor
 name="Damek Davis"
 location="UCLA"
 url="http://www.math.ucla.edu/~damek"
 trac="damek"/>
<contributor
 name="Rakhim Davletkaliyev"
 trac="freetonik"/>
<contributor
 name="Paul-Olivier Dehaye"
 location="Universitat Zurich, Switzerland"
 trac="pdehaye"/>
<contributor
 name="Alyson Deines"
 trac="aly.deines"
 github="adeines"/>
<contributor
 name="Aly Deines"/>
<contributor
 name="Bérénice Delcroix-Oger"
 trac="oger"/>
<contributor
 name="Vincent Delecroix"
 altnames="Vinent Delecroix"
 work="researcher, CNRS"
 location="LaBRI, Université de Bordeaux, Bordeaux, France"
 description="combinatorics, documentation"
 url="http://www.labri.fr/perso/vdelecro/"
 trac="vdelecroix"
 github="videlec"/>
<contributor
 name="Lassina Dembele"
 trac="lassina"/>
<contributor
 name="Jeroen Demeyer"
 work="Postdoc, Ghent University"
 location="Galglaan 2, Gent, Belgium"
 description="PARI interface; Integer factorisation; c_lib, interrupt handling"
 url="http://cage.ugent.be/~jdemeyer/"
 trac="jdemeyer"
 github="jdemeyer"/>
<contributor
 name="Stefan Demharter"/>
<contributor
 name="Matthieu Deneufchâtel"
 trac="deneufchatel"/>
<contributor
 name="Tom Denton"
 work="Google Research"
 description="Non-symmetric Macdonald polynomials with permuted basements"
 url="http://inventingsituations.net"
 github="sdenton4"
 trac="sdenton"/>
<contributor
 name="Maarten Derickx"
 url="http://www.mderickx.nl"
 description="algebra"
 trac="mderickx"
 github="koffie"/>
<contributor
 name="Aram Dermenjian"
 work="University of Manchester"
 location="Manchester, United Kingdom"
 description="combinatorics"
 url="http://www.dermenjian.com"
 trac="aram.dermenjian"
 github="thecaligarmo"/>
<contributor
 name="Henri Derycke"
 trac="hderycke" 
 github="nheir"/>
<contributor
 name="Karan Desai"
 url="https://www.github.com/karandesai-96"
 trac="karandesai-96"/>
<contributor
 name="Didier Deshommes"
 location="Cary, NC, USA"
 description="documentation; optimizations; quaddouble wrapper; spkg restructuring; porting Sage to NexentasOS"
 trac="dfdeshom"
 github="dfdeshom"/>
<contributor
 name="Benjamin Dexheimer"/>
<contributor
 name="Sagnik Dey"/>
<contributor
 name="Jennet Dickinson"
 location="Columbia University"
 trac="jdickinson"/>
<contributor
 name="Florian Diebold"
 trac="fdiebold"/>
<contributor
 name="Joscha Diehl"/>
<contributor
 name="Matthieu Dien"
 location="Université Pierre et Marie Curie, France"
 trac="MatthieuDien"
 github="MatthieuDien"/>
<contributor
 name="Tobias Diez"/>
<contributor
 name="Kevin Dilks"
<<<<<<< HEAD
 altnames="Dilks"
 location="NDSU"
 trac="kdilks"/>
=======
 trac="kdilks"
 github="kevindilks"/>
>>>>>>> b19c6fb8
<contributor
 name="Ryan Dingman"
 work="University of Washington"
 location="University of Washington, WA, USA"
 description="graph theory"
 trac="rdingman"/>
<contributor
 name="Sette Diop"
 location="L2S, CNRS, Supelec, Univ. Paris Sud Orsay, Gif sur Yvette, France"
 url="http://www.lss.supelec.fr"
 trac="diop"/>
<contributor
 name="Linden Disney-Hogg"
 work="University of Edinburgh"
 location="Edinburgh, United Kingdom"
 description="Algebraic geometry"
 trac="gh-DisneyHogg"
 github="DisneyHogg"/>
<contributor
 name="Robert Dodier"
 trac="robert_dodier"/>
<contributor
 name="Galen Dorpalen-Barry"/>
<contributor
 name="Fangan Dosso"
 trac="fdosso48"/>
<contributor
 name="Stephen Doty"
 location="Loyola University Chicago"
 url="http://doty.math.luc.edu"
 trac="s.r.doty"
 github="srdoty"/>
<contributor
 name="Douglas"
 trac="dsm"/>
<contributor
 name="Theo Douvropoulos"
 trac="tdouvropoulos"/>
<contributor
 name="John R. Doyle"
 altnames="John Doyle"
 location="Louisiana Tech University"
 url="http://www2.latech.edu/~jdoyle/"
 trac="jdoyle"/>
<contributor
 name="Dan Drake"
 work="Korea Advanced Institute of Science and Technology (KAIST)"
 location="Daejeon, South Korea"
 description="Rencontres numbers; inverse trigonometry; Wronskian function; docstrings; logging; SageTex"
 url="http://mathsci.kaist.ac.kr/~drake"
 trac="ddrake"
 github="dandrake"/>
<contributor
 name="Anne Dranowski"
 trac="sage_snail"/>
<contributor
 name="Tom Draper"
 description="support is_primitive() method for polynomials over Finite Fields"
 trac="TomDraper"
 github="SmoothDragon"/>
<contributor
 name="Simon Drewitz"
 location="Université de Fribourg, Switzerland"
 url="http://homeweb.unifr.ch/drewitzs/Pub/"
 trac="sdrewitz"/>
<contributor
 name="Alexander Dreyer"
 work="Fraunhofer ITWM"
 location="Kaiserslautern, Germany"
 description="PolyBoRi author (low-level routines, project infrastructure)"
 url="http://www.itwm.fhg.de/de/as__asemployees__dreyer/dreyer/"
 trac="AlexanderDreyer"
 github="alexanderdreyer"/>
<contributor
 name="Eduardo Dueñez"
 trac="eduenez"
 github="eduenez"/>
<contributor
 name="Niels Duif"
 location="Netherlands"
 url="http://nielsduif.nl"
 trac="Niels"/>
<contributor
 name="Tim Dumol"
 altnames="Tim Joseph Dumol"
 work="University of the Philippines, Diliman"
 location="Manila, Philippines"
 description="Sage Notebook improvements; Reviews; Minor fixes"
 trac="timdumol"
 url="https://timdumol.com"
 pix="http://gravatar.com/avatar/7009e6e9ae26c2b3119e97531ef2cc12&amp;s=512"
 github="TimDumol"/>
<contributor
 name="Thierry Dumont"
 location="Université Lyon 1,  Villeurbanne, France"
 url="http://math.univ-lyon1.fr"
 trac="tdumont"/>
<contributor
 name="Furkan Semih Dündar"
 location="Amasya University, Amasya, Turkey"
 url="http://fsemih.org"
 github="fsdundar"/>
<contributor
 name="Nathan Dunfield"
 description="small patches; improvements to algdep; documentation"
 location="Urbana-Champaign, Illinois, USA"
 url="http://dunfield.info"
 github="NathanDunfield"
 trac="dunfield"/>
<contributor
 name="Taylor Dupuy"
 location="University of Vermont"
 url="https://www.uvm.edu/~tdupuy"
 trac="tdupu"
 github="tdupu"/>
<contributor
 name="Juanita Duque"
 trac="jduque"/>
<contributor
 name="Amaury Durand"
 trac="adurand"/>
<contributor
 name="Madison Van Dyk"
 trac="m3vandyk"/>
<contributor
 name="Gabriel Ebner"
 work="undergraduate student, Technical University of Vienna"
 location="Vienna, Austria"
 description="multinomial coefficient"
 url="http://gabrielebner.at/"
 trac="gebner"/>
<contributor
 name="Alec Edgington"
 trac="alec.edgington"
 github="obtext"/>
<contributor
 name="Ingolfur Edvardsson"
 trac="ingolfured"
 github="ingolfured"/>
<contributor
 name="Ben Edwards"
 work="PhD student, Department of Computer Science, University of New Mexico"
 location="Albuquerque, NM 87131, United States"
 description="graph theory"
 trac="bedwards"/>
<contributor
 name="Stephan Ehlen"
 trac="ehlen"/>
<contributor
 name="Geoffrey Ehrman"
 location="University of New Hampshire"
 url="http://euclid.unh.edu/~ehrman"
 trac="gbe"/>
<contributor
 name="Asier Eiguren"/>
<contributor
 name="David Einstein"
 location="University of Massachusetts Lowell - Lowell Mass"
 trac="deinst"
 github="deinst"/>
<contributor
 name="Birk Eisermann"
 trac="eisermbi"/>
<contributor
 name="Joseph Eisner"
 trac="eisnerj"/>
<contributor
 name="David Eklund"
 trac="davideklund"/>
<contributor
 name="Jan Elffers"/>
<contributor
 name="Sophia Elia"
 location="Freie Universität Berlin"
 trac="selia"
 github="sophiasage"/>
<contributor
 name="Andreas Enge"
 url="https://www.math.u-bordeaux.fr/~aenge/"
 trac="aenge"/>
<contributor
 name="Jan Engelhardt"/>
<contributor
 name="Jeremias Epperlein"
 location="TU Dresden, Germany"
 trac="jepperlein"/>
<contributor
 name="Samuel Erickson"
 location="MSUM"
 trac="ericksosam"/>
<contributor
 name="Erik"/>
<contributor
 name="Dana Ernst"
 work="Assistant Professor, Mathematics Department, Plymouth State University"
 location="17 High Street, Plymouth, NH 03264-1595, United States"
 description="calculus"
 url="http://oz.plymouth.edu/~dcernst/"
 trac="DanaErnst"/>
<contributor
 name="Dana Ernst"
 location="Northern Arizona University"
 url="http://oz.plymouth.edu/~dcernst/"
 trac="DanaErnst"/>
<contributor
 name="Burcin Erocal"
 work="PhD student, RISC - Linz"
 location="48.366126, 14.513884"
 description="integrating the PolyBoRi framework"
 url="http://erocal.org/burcin/"
 trac="burcin"
 github="burcin"/>
<contributor
 name="Nicolas Estibals"
 trac="nestibal"/>
<contributor
 name="Diego de Estrada"
 trac="ddestrada"
 github="diegode"/>
<contributor
 name="Gerardo Zelaya Eufemia"
 trac="menosgeze"/>
<contributor
 name="Buck Evan"
 trac="buck"/>
<contributor
 name="Ron Evans"
 work="University of California, San Diego"
 location="9500 Gilman Drive, La Jolla, San Diego, California, USA"
 description="bug fix; documentation"
 url="http://math.ucsd.edu/~revans"/>
<contributor
 name="Ingólfur Eðvarðsson"/>
<contributor
 name="Xander Faber"
 trac="xander.faber"/>
<contributor
 name="Justine Falque"
 location="Université Paris-Sud, France"
 trac="falque"
 github="falque"/>
<contributor
 name="Joao Alberto de Faria"
 trac="jdefaria"/>
<contributor
 name="Stephen Farley"
 trac="farleysr"/>
<contributor
 name="J. Miguel Farto"
 altnames="J Miguel Farto"
 location="Universidad de Valladolid, Spain"
 url="http://farto.eis.uva.es/"
 trac="migeruhito"/>
<contributor
 name="Achim Fassbender"/>
<contributor
 name="Richard J. Fateman"
 work="Professor Emeritus, Department of Electrical Engineering and Computer Sciences, University of California at Berkeley"
 location="Berkeley, California 94720-1776, USA"/>
<contributor
 name="Amy Feaver"
 location="The King's University, Edmonton, AB"
 url="http://math.colorado.edu/~keighley"
 trac="amy"/>
<contributor
 name="Gabe Feinberg"
 location="Washington College, Chestertown, MD"
 trac="gfeinberg"/>
<contributor
 name="Tony Feng"
 trac="tfeng"/>
<contributor
 name="Luca De Feo"
 location="Université de Versailles - Saint-Quentin, France"
 url="http://defeo.lu/"
 trac="defeo"
 github="defeo"/>
<contributor
 name="Valentin Féray"
 location="LaBRI, Bordeaux, France"
 trac="vferay"/>
<contributor
 name="Oscar Fernández-Ramos"/>
<contributor
 name="Isuru Fernando"
 work="University of Illinois at Urbana-Champaign"
 url="https://github.com/isuruf"
 location="Urbana, IL, USA"
 trac="isuruf"
 github="isuruf"
 gitlab="isuruf"/>
<contributor
 name="Jeffrey Ferreira"
 altnames="Jeff Ferreira"
 trac="jferreira"/>
<contributor
 name="Thomas Feulner"
 location="University of Bayreuth, Germany"
 url="http://www.algorithm.uni-bayreuth.de/de/team/Feulner_Thomas/index.html"
 trac="tfeulner"/>
<contributor
 name="Johannes Klaus Fichte"
 location="Vienna University of Technology"
 trac="fichtejo"/>
<contributor
 name="Joseph E. Fields"
 altnames="Joe Fields"
 location="Southern Connecticut State University, New Haven, CT"
 url="http://www.southernct.edu/~fields/"
<<<<<<< HEAD
 trac="jfields"/>
=======
 trac="jfields"
 github="osj1961"/>
>>>>>>> b19c6fb8
<contributor
 name="Tara Fife"
 trac="tara"
 github="TaraFife"/>
<contributor
 name="David Fifield"
 trac="dcfifield"/>
<contributor
 name="Robert Figura"/>
<contributor
 name="Alain Filbois"/>
<contributor
 name="Paul Fili"
 trac="paulfili"/>
<contributor
 name="Luis Finotti"
 location="University of Tennessee, USA"
 url="http://www.math.utk.edu/~finotti"
 trac="finotti"/>
<contributor
 name="Andrew Fiori"
 trac="afiori"/>
<contributor
 name="Moritz Firsching"
 url="http://page.mi.fu-berlin.de/moritz/"
 trac="moritz"
 github="mo271"/>
<contributor
 name="Lars Fischer"
 trac="lars.fischer"/>
<contributor
 name="Robert Fitzpatrick"/>
<contributor
 name="Andrew Fleckenstein"
 trac="afleckenstein"/>
<contributor
 name="Jean-Pierre Flori"
 work="Telecom ParisTech"
 location="46 Rue Barrault, 75013 Paris, France"
 description="documentation"
 url="https://perso.telecom-paristech.fr/~flori/"
 trac="jpflori"/>
<contributor
 name="Marcelo Forets"
 location="UTEC, Uruguay"
 url="http://marcelo-forets.fr"
 trac="mforets"
 github="mforets"/>
<contributor
 name="Evan Fosmark"
 location="Amity, Oregon, USA"
 description="Sage notebook"
 url="http://www.evanfosmark.com"/>
<contributor
 name="Charles Fougeron"
 location="Université Paris 7"
 trac="Fougeroc"/>
<contributor
 name="Laurent Fousse"
 work="Debian Project"
 location="Grenoble, France"
 description="calculus"
 url="http://komite.net/laurent/"
 trac="lfousse"/>
<contributor
 name="Jim Fowler"
 location="Ohio State University"
 url="http://www.math.osu.edu/~fowler.291/"
 trac="kisonecat"/>
<contributor
 name="Amanda Francis"
 trac="afrancis"/>
<contributor
 name="Maria Francis"
 trac="mfrancis"/>
<contributor
 name="Jonas Frede"/>
<contributor
 name="Daniel Friedan"/>
<contributor
 name="David Fu"/>
<contributor
 name="Marc Fuentes"/>
<contributor
 name="Gary Furnish"
 work="University of Utah"
 location="Utah, USA"
 description="Cython; symbolics; miscellaneous"
 trac="gfurnish"
 github="garyfurnish"/>
<contributor
 name="Bill Furnish"/>
<contributor
 name="Elisabeth Gaar"/>
<contributor
 name="Arthur Gaer"
 trac="gaer"/>
<contributor
 name="Martin von Gagern"
 location="TU München, Germany"
 trac="gagern"
 github="gagern"/>
<contributor
 name="Thomas Gagne"
 location="University of Puget Sound, Tacoma"
 trac="tgagne"
 github="ThomasGagne"/>
<contributor
 name="Andrew Gainer-Dewar"
 location="Hobart and William Smith Colleges"
 trac="agd"/>
<contributor
 name="Alex Galarraga"/>
<contributor
 name="Alexander Galarraga"/>
<contributor
 name="Tyler Gaona"
 location="Duquesne University"
 trac="tgaona"/>
<contributor
 name="Elisa Lorenzo Garcia"
 location="Universite de Rennes 1, France"
 trac="elorenzogarcia"/>
<contributor
 name="Alexander Garver"
 trac="garver15"/>
<contributor
 name="Rolando Garza"
 location="Monterrey, NL, Mexico"
 trac="rolandog"/>
<contributor
 name="Joanna Gaski"
 location="University of Washington, Seattle"
 trac="jgaski"/>
<contributor
 name="Serge Gaspers"/>
<contributor
 name="Caleb Geiger"/>
<contributor
 name="Antoine Genitrini"/>
<contributor
 name="Thomas Gerber"
 url="http://www.math.rwth-aachen.de/~Thomas.Gerber/"
 trac="thomgerber"/>
<contributor
 name="Marius Gerbershagen"/>
<contributor
 name="Robert Gerbicz"
 location="ELTE, Hungary"
 trac="gerbicz,gerrob"/>
<contributor
 name="Zachary Gershkoff"
 location="Louisiana State University"
 trac="zgershkoff"/>
<contributor
 name="Zach Gershkoff"
 trac="zgershkoff"/>
<contributor
 name="Alex Ghitza"
 work="The University of Melbourne"
 location="Parkville, Melbourne, Australia"
 description="pari interface; modular forms, elliptic curves, number fields; miscellaneous algebra; documentation"
 url="http://www.ms.unimelb.edu.au/~aghitza/"
 trac="AlexGhitza"
 github="aghitza"/>
<contributor
 name="Bryan Gillespie"
 trac="bgillespie"
 github="bgillesp"/>
<contributor
 name="Maria Monks Gillespie"
 location="Graduate Student, UC Berkeley"
 trac="MariaMonks"
 github="MariaMonks"/>
<contributor
 name="Maria Gillespie"/>
<contributor
 name="Andrzej Giniewicz"
 url="http://www.im.pwr.wroc.pl/~giniew/"
 work="Ph.D. student, Institute of Mathematics and Computer Science, Wroclaw University of Technology"
 location="Wroclaw, Poland"
 description="small build fixes"
 pix="./pix/people/aginiewicz.jpg"
 trac="aginiewicz"/>
<contributor
 name="Alain Giorgetti"
 description="documentation"
 trac="agiorgetti"/>
<contributor
 name="Pascal Giorgi"/>
<contributor
 name="Samuele Giraudo"
 work="PhD student, Université de Paris-Est (Marne-la-Vallée)"
 location="Champs-sur-Marne, France"
 description="combinatorics"
 url="https://igm.univ-mlv.fr/~giraudo/"
 trac="giraudo"/>
<contributor
 name="Samuele Giraudo"
 location="université de Marne-la-Vallée Paris-Est"
 trac="giraudo"/>
<contributor
 name="Amy Glen"
 location="Perth, Western Australia"
 description="SageWords co-author"
 url="https://amyglen.wordpress.com"
 trac="amyglen"
 github="amy-glen"/>
<contributor
 name="Charlie Godfrey"
 location="University of Washington-Seattle"
 url="https://www.math.washington.edu/~cgodfrey"
 github="godfrey-cw"/>
<contributor
 name="Matthias Goerner"
 trac="mgoerner"
 github="unhyperbolic"/>
<contributor
 name="Cécile Gonçalves"
 trac="goncalves"/>
<contributor
 name="Samuel Gonshaw"
 location="Imperial College London"
 trac="sjg10"/>
<contributor
 name="Brandon Gontmacher"/>
<contributor
 name="Javier Honrubia González"
 location="Vigo, Spain"
 description="various bug fixes; documentation"
 trac="jhonrubia6"/>
<contributor
 name="Florian Göpfert"/>
<contributor
 name="Daniel Gordon"
 work="researcher, IDA Center For Communications Research"
 location="San Diego, CA, USA"
 description="covering design"
 url="http://www.ccrwest.org/gordon/dan.html"
 trac="dgordon"/>
<contributor
 name="Dan Gordon"
 trac="dgordon"/>
<contributor
 name="Chris Gorecki"
 work="University of Washington"
 location="University of Washington, WA, USA"
 description="Sage's logic package"
 trac="goreckc"/>
<contributor
 name="Robert Goss"
 location="University of Warwick, UK"
 trac="robert_goss"/>
<contributor
 name="Sebastien Gouezel"
 trac="gouezel"/>
<contributor
 name="Eric Gourgoulhon"
 work="CNRS research scientist, Laboratoire Univers et Théories"
 location="Observatoire de Paris, Meudon, France"
 url="https://luth.obspm.fr/~luthier/gourgoulhon/en/"
 description="differentiable manifolds, graphics, ask.sagemath"
 trac="egourgoulhon"
 github="egourgoulhon"/>
<contributor
 name="Asier Eiguren Goyenechea"
 url="https://www.ehu.eus/es/web/computational-many-body-theory/home"
 github="eiguren"
 trac="gh-eiguren"/>
<contributor
 name="Peter Graef"
 location="University of Heidelberg"
 url="http://www1.iwr.uni-heidelberg.de/groups/arith-geom/home/members/peter-graef/"
 trac="pgraef"/>
<contributor
 name="Georg Grafendorfer"
 location="ETH Zürich, Switzerland"
 trac="ggrafendorfer"/>
<contributor
 name="Paul Graham"
 trac="paulgraham5"/>
<contributor
 name="Håkan Granath"
 location="Karlstad University, Sweden"
 trac="hgranath"/>
<contributor
 name="Daniel R. Grayson"
 altnames="Dan Grayson"
 url="http://www.math.uiuc.edu/~dan/"
 trac="dangrayson"
 github="DanGrayson"/>
<contributor
 name="David J. Green"/>
<contributor
 name="Bruno Grenet"
 work="Université de Montpellier"
 location="Montpellier, France"
 description="Polynomials; Coding Theory"
 url="http://www.lirmm.fr/~grenet/"
 trac="bruno"
 github="bgrenet"/>
<contributor
 name="Bruno Grenet"
 location="LIRMM, France"
 url="http://www.lirmm.fr/~grenet/"
 trac="bruno"/>
<contributor
 name="Marina Gresham"
 trac="MGresham"/>
<contributor
 name="Sean Griffin"
 trac="seantgriffin"/>
<contributor
 name="Julien Grijalva"/>
<contributor
 name="Darij Grinberg"
 location="Drexel University, Philadelphia, USA"
 url="http://www.cip.ifi.lmu.de/~grinberg/"
 trac="darij"
 github="darijgr"/>
<contributor
 name="Meghan Grip"/>
<contributor
 name="Jan Groenewald"
 work="IT Manager; African Institute for Mathematical Sciences"
 location="AIMS; Muizenberg; Cape Town; South Africa"
 trac="pipedream"
 github="pipedream"
 gitlab="pipedream"
 description="Advocacy; Bug fixes; Build; Documentation; Feedback; Debian and Ubuntu support"/>
<contributor
 name="Johan Grönqvist"
 trac="johan"/>
<contributor
 name="Rob Gross"/>
<contributor
 name="Stefan Grosser"/>
<contributor
 name="Jason Grout"
 work="Postdoctoral fellow, Iowa State University"
 location="Ames, Iowa, USA"
 description="graph theory; tidbits of the notebook; linear algebra; various other things"
 trac="jason"
 github="jasongrout"/>
<contributor
 name="Jason Grout"
 location="Bloomberg, New York, NY"
 url="http://jasongrout.org"
 trac="jason"/>
<contributor
 name="Ryan Grout"
 work="undergraduate student"
 location="Provo, UT, USA"
 description="graphics"
 trac="ryan"/>
<contributor
 name="Tom Grubb"/>
<contributor
 name="Mathieu Guay-Paquet"
 work="University of Waterloo"
 location="200 University Avenue, West Waterloo, ON N2L 3G1, Canada"
 description="algebra; combinatorics"
 trac="mguaypaq"
 github="mguaypaq"/>
<contributor
 name="Alexey U. Gudchenko"
 location="107241, 19-18, Amurskaya street, Moscow, Russia"
 description="interfaces"
 trac="goodok.alex"/>
<contributor
 name="Olivier Guichard"
 trac="oguichard"/>
<contributor
 name="Pierre Guillot"
 trac="pguillot,pierre"/>
<contributor
 name="Xavier Guitart"/>
<contributor
 name="Daniel Gulotta"
 trac="dgulotta"/>
<contributor
 name="Emily Gunawan"
 location="University of Connecticut, USA"
 trac="egunawan"
 github="egunawan"/>
<contributor
 name="Trevor Gunn"/>
<contributor
 name="Alan J.X. Guo"
 work="Tianjin University, China"
 location="郭嘉祥"
 trac="AJXGuo"/>
<contributor
 name="Jing Guo"/>
<contributor
 name="Vipul Gupta"
 trac="vipul73921"
 github="vipul79321"/>
<contributor
 name="Sourav San Gupta"/>
<contributor
 name="Harold Gutch"
 work="PhD student, Department of Nonlinear Dynamics, Max Planck Institute for Dynamics and Self-Organization"
 location="Goettingen, Germany"
 description="build system"
 trac="logix"/>
<contributor
 name="Jonathan Gutow"
 work="Chemistry Department, University of Wisconsin Oshkosh"
 location="Oshkosh, Wisconsin, USA"
 description="graphics"
 trac="gutow"
 github="gutow"
 url="https://cms.gutow.uwosh.edu/Gutow"/>
<contributor
 name="Jose Guzman"
 work="Institute of Science and Technology Austria"
 location="Am Campus 1, 3400 Klosterneuburg, Austria"
 description="documentation"
 trac="JGuzman"/>
<contributor
 name="Benjamin Hackl"
 work="Alpen-Adria-Universität Klagenfurt"
 location="Klagenfurt, Austria"
 description="Asymptotics; Symbolics"
 trac="behackl"
 url="http://wwwu.aau.at/behackl/"
 github="behackl"/>
<contributor
 name="Hosein Hadipour"
 location="University of Tehran, Iran"
 url="https://github.com/hadipourh"
 trac="Hadipour"
 github="hadipourh"/>
<contributor
 name="Anna Haensch"
 location="Duquesne University, Pittsburgh, Pennsylvania 15282"
 work="Assistant Professor, Duquesne University"
 description="documentation"
 url="http://www.mathcs.duq.edu/~haensch/"
 trac="annahaensch"
 github="annahaensch"/>
<contributor
 name="Thomas Hagelmayer"/>
<contributor
 name="Eero Hakavuori"/>
<contributor
 name="Kevin Halasz"
 location="University of Puget Sound, Tacoma, WA"
 trac="khalasz"/>
<contributor
 name="Bryton T.D. Hall"/>
<contributor
 name="Chris Hall"
 trac="cjh"/>
<contributor
 name="Christopher Hall"/>
<contributor
 name="Immi Halupczok"
 github="immi-h"
 trac="immi"/>
<contributor
 name="Carlo Hamalainen"
 url="http://carlo-hamalainen.net"
 work="Eduard Čech Center, Charles University, Prague"
 location="Prague, Czech Republic"
 description="Latin squares; dancing links C++ code; bug fixes; bug reports"
 trac="carlohamalainen"/>
<contributor
 name="Alia Hamieh"
 trac="aliashamieh"/>
<contributor
 name="Marshall Hampton"
 work="Minnesota Duluth"
 location="Duluth, MN, USA"
 description="gfan interface; polyhedra; phcpack interface and spkg; biopython package maintainer"
 url="http://www.d.umn.edu/~mhampton/index.html"
 pix="./pix/people/mhampton.jpeg"
 trac="mhampton"/>
<contributor
 name="Frederic Han"
 altnames="Han Frederic"
 location="Université Paris Cité"
 url="http://webusers.imj-prg.fr/~frederic.han"
 trac="frederichan"
 github="frederichan-IMJPRG"/>
<contributor
 name="Jonathan Hanke"
 altnames="John Hanke,Jon Hanke"
 work="UGA Faculty"
 location="Athens, GA, USA"
 description="quadratic forms package; quadratic_forms directory"
 trac="jonhanke"
 github="jonhanke"/>
<contributor
 name="Mike Hansen"
 location="Seattle, WA, USA"
 work="University of Washington"
 description="Combinatorics package; bug fixes"
 trac="mhansen"
 github="mwhansen"/>
<contributor
 name="David Møller Hansen"
 altnames="David Moller Hansen,David Møllerller Hansen"
 work="Masters graduate, Technical University of Denmark"
 location="Copenhagen, Denmark"
 description="Weil pairing framework"
 url="http://www.mollerhansen.com"
 trac="dmhansen"/>
<contributor
 name="Tobias Hansen"
 trac="thansen"
 github="tobihan"/>
<contributor
 name="Neal Harris"
 location="University of California, San Diego, USA"
 url="http://math.ucsd.edu/~rnharris"
 trac="nharris"/>
<contributor
 name="Martin Ames Harrison"
 location="Grad, UCSB"
 trac="martinharrison"/>
<contributor
 name="Robert Harron"
 altnames="Rob Harron"
 location="University of Hawaiʻi at Mānoa"
 url="http://www.math.hawaii.edu/~rharron/"
 trac="robharron"
 github="rharron"/>
<contributor
 name="Sai Harsh"
 altnames="Tondomker Sai Harsh"/>
<contributor
 name="Bill Hart"
 altnames="William Hart"
 url="http://maths.warwick.ac.uk/~masfaw"
 work="University of Warwick"
 location="Gibbet Hill Rd, Coventry CV4 7AL, UK"
 description="complete implementation of quadratic sieve; created FLINT (fast arithmetic library)"
 trac="wbhart"/>
<contributor
 name="Stephen Hartke"
 altnames="Steven Hartke"
 location="University of Nebraska-Lincoln"
 trac="hartke"/>
<contributor
 name="David Harvey"
 work="NYU"
 location="NYU, NY, USA"
 description="p-adic heights; arithmetic architecture; Bernoulli numbers mod p; FLINT; other random things"
 trac="dmharvey"/>
<contributor
 name="David Harvey"
 location="University of New South Wales, NSW, Australia"
 trac="dmharvey"/>
<contributor
 name="Kenji Hashimoto"
 trac="khashimoto"/>
<contributor
 name="Sachi Hashimoto"/>
<contributor
 name="Jonathan Hayase"
 trac="PythonNut"/>
<contributor
 name="Joal Heagney"
 trac="JoalHeagney"/>
<contributor
 name="Waldek Hebish"/>
<contributor
 name="Ivo Hedtke"
 location="Essen, Germany"
 github="hedtke"
 trac="hedtke"/>
<contributor
 name="Loreno Heer"
 url="https://loreno-heer.github.io"
 github="loreno-heer"
 trac="lorhe"/>
<contributor
 name="Jonas Heinrich"
 location="KIT, Karlsruhe, Germany"
 trac="onny"/>
<contributor
 name="Reimundo Heluani"
 trac="heluani"
 github="heluani"/>
<contributor
 name="Ralf Hemmecke"
 location="RISC, Johannes Kepler University Linz"
 trac="hemmecke"
 github="hemmecke"/>
<contributor
 name="Anna Somoza Henares"
 location="Universitat Politècnica de Catalunya, Spain / Universiteit Leiden, The Netherlands"
 url="https://mat-web.upc.edu/people/anna.somoza/"
 trac="annasomoza"/>
<contributor
 name="Jordi Gutiérrez Hermoso"
 trac="jordigh"/>
<contributor
 name="Clemens Heuberger"
 work="Alpen-Adria-Universität Klagenfurt"
 location="Klagenfurt, Austria"
 description="Finite State Machines; Asymptotic Ring"
 trac="cheuberg"
 url="http://wwwu.aau.at/cheuberg/"
 github="cheuberg"
 gitlab="cheuberg"/>
<contributor
 name="Jason B Hill"
 altnames="Jason Hill"
 work="University of Colorado Boulder"
 location="Boulder, Colorado, USA"
 description="permutation groups; notebook; shell scripting"
 trac="jasonbhill"/>
<contributor
 name="Jason B. Hill"
 location="SpotX Video Advertising, Broomfield, CO"
 url="http://www.jasonbhill.com/"
 trac="jasonbhill"/>
<contributor
 name="Leif Hille"/>
<contributor
 name="Ryan Hinton"
 location="University of Virginia"
 trac="rhinton"
 github="rhinton"/>
<contributor
 name="Florent Hivert"
 work="Professor, Laboratoire de Recherche en Informatique"
 location="University Paris-Sud, France"
 description="combinatorics (design and code); various bug fixes"
 trac="hivert"
 github="hivert"/>
<contributor
 name="Anne M. Ho"
 location="Coastal Carolina University"
 trac="annemho"/>
<contributor
 name="John Hoebing"
 location="UCSD, USA"
 trac="john.hoebing"/>
<contributor
 name="Mike Hogan"/>
<contributor
 name="Chris Holdsworth"
 trac="choldsworth"/>
<contributor
 name="Erik Holmes"
 trac="eholmes"/>
<contributor
 name="Neal Holtz"
 work="Carleton University"
 location="Ottawa, ON, Canada"
 description="Newton-Raphson Root Finding interact demonstration"/>
<contributor
 name="Daniel Georg Holzfeind"
 location="Villach, Austria"
 trac="daholzfeind"
 github="daholzfeind"
 gitlab="daholzfeind"/>
<contributor
 name="Quentin Honoré"
 trac="q.honore"/>
<contributor
 name="Javier Honrubia"/>
<contributor
 name="Sam Hopkins"
 location="University of Washington, Seattle"
 trac="samhop"/>
<contributor
 name="Daira Hopwood"/>
<contributor
 name="Max Horn"/>
<contributor
 name="Kevin Horton"
 location="Ottawa, Canada"
 trac="khorton"/>
<contributor
 name="Golam Mortuza Hossain"
 work="Postdoctoral fellow, Indian Institute of Science Education and Research"
 location="IISER, Kolkata, India"
 description="symbolics"
 url="http:///www.math.unb.ca/~ghossain"
 trac="gmhossain"/>
<contributor
 name="Golam Mortuza Hossain"
 location="UNB, Fredericton, New Brunswick, Canada"
 url="http://www.math.unb.ca/~ghossain/"
 trac="gmhossain"/>
<contributor
 name="Asutosh Hota"
 location="CET, Bhubaneswar, India"
 trac="asutosh7hota"/>
<contributor
 name="Andrew Hou"
 location="University of Washington, WA, USA"
 trac="amhou"/>
<contributor
 name="Robin Houston"/>
<contributor
 name="Sean Howe"
 work="University of Washington REU"
 location="University of Washington, WA, USA"
 description="Bruhat ordering of the symmetric group"/>
<contributor
 name="Li-Wen Hsu"/>
<contributor
 name="Johannes Huisman"
 location="University of Brest, France"
 url="http://pageperso.univ-brest.fr/~huisman/"
 trac="johanneshuisman"/>
<contributor
 name="Finn Hulse"/>
<contributor
 name="Jonathan Hunt"
 altnames="Jonathan J. Hunt"
 location="University of Queensland, Australia"
 url="http://www.42quarks.com"
 trac="jjh"/>
<contributor
 name="Alexander Hupfer"
 work="Universität Regensburg"
 location="Universitaetsstr. 31, 93053 Regensburg, Germany"
 description="notebook enhancements"
 url="http://sonium.blogspot.com"
 trac="ahupfer"/>
<contributor
 name="Thomas Hupfer"/>
<contributor
 name="Wilfried Huss"
 work="PhD student, Graz University of Technology"
 location="TU Gratz, Austria"
 description="calculus bug fixes; additions to the Maxima interface"
 trac="whuss"/>
<contributor
 name="Benjamin Hutz"
 altnames="Ben Hutz"
 work="Assistant Professor of Mathematics, Florida Institute of Technology"
 location="Melbourne, FL USA"
 description="arithmetic dynamics; complex dynamics; projective/affine schemes"
 url="http://www.fit.edu/~bhutz"
 trac="bhutz"
 github="bhutz"/>
<contributor
 name="Brian Hwang"
 location="Caltech"
 url="http://hwang.caltech.edu/"
 trac="bwh"/>
<contributor
 name="Trevor Hyde"/>
<contributor
 name="Seung Gyu Hyun"
 trac="sghyun"/>
<contributor
 name="Tobenna Peter Igwe"
 altnames="Tobenna P. Igwe"
 location="University of Liverpool"
 url="http://www.csc.liv.ac.uk/~ptigwe"
 trac="ptigwe"
 github="ptigwe"/>
<contributor
 name="Ferdinand Ihringer"/>
<contributor
 name="Mee Seong Im"
 location="United States Military Academy"
 url="https://sites.google.com/site/meeseongim/"
 trac="meeseongim"/>
<contributor
 name="Engineering College Palakkad, Kerala, India"
 url="Govt."
 trac="CharlsMathew"/>
<contributor
 name="Patrick Ingram"
 trac="pingram"/>
<contributor
 name="Bogdan Ion"/>
<contributor
 name="Filip Ion"
 trac="fion"/>
<contributor
 name="Sorina Ionica"
 location="Université de Picardie"
 trac="ionisorus"/>
<contributor
 name="Mark Ioppolo"
 trac="mioppolo"/>
<contributor
 name="Evgeniya Ishchukova"
 location="Southern Federal University, Russia"
 trac="jekky82"/>
<contributor
 name="Paul Ivanov"
 location="UC Berkeley"
 url="http://pirsquared.org"
 trac="pi"/>
<contributor
 name="Hamish Ivey-Law"
 trac="hlaw"
 github="unzvfu"/>
<contributor
 name="Jakub Jabłoński"/>
<contributor
 name="Mike Jackson"/>
<contributor
 name="Robert Jacobson"
 location="Roger Williams University, Bristol, RI"
 url="https://www.RobertJacobson.dev/"
 trac="RobertJacobson"
 github="rljacobson"/>
<contributor
 name="Naqi Jaffery"
 work="UCSD undergraduate student"
 location="San Diego, CA 92093, USA"
 description="Examples"/>
<contributor
 name="Florentin Jaffredo"/>
<contributor
 name="Dennis Jahn"/>
<contributor
 name="Lokesh Jain"
 trac="jlokesh"
 github="lokeshj1703"/>
<contributor
 name="Amit Jamadagni"
 work="Student, Dept. Mathematics, BITS Pilani"
 location="Goa, India"
 description="bug fixes"
 trac="amitjamadagni"
 github="amitjamadagni"/>
<contributor
 name="Jerry James"/>
<contributor
 name="Scott Janke"
 trac="sjanke"/>
<contributor
 name="David Jao"
 location="University of Waterloo, Canada"
 url="http://www.math.uwaterloo.ca/~djao/"
 trac="djao"
 github="davidjao"/>
<contributor
 name="Emmanuel Jeanvoine"
 trac="ejeanvoi"/>
<contributor
 name="Peter Jeremy"
 location="Sydney, Australia"
 description="porting packages to FreeBSD"
 trac="pjeremy"
 github="peterjeremy"/>
<contributor
 name="Jonas Jermann"
 trac="jj"
 github="jjermann"/>
<contributor
 name="Lennart Jern"
 trac="ljern"/>
<contributor
 name="Prajjwal Jha"/>
<contributor
 name="Peter Jipsen"
 work="Professor, Chapman University"
 location="Orange, California, USA"
 description="posets package"
 trac="jipsen"/>
<contributor
 name="Fredrik Johansson"
 work="Inria Bordeaux"
 location="Talence, France"
 description="bug fixes; basic arithmetics"
 url="https://fredrikj.net"
 github="fredrik-johansson"
 trac="fredrik.johansson"/>
<contributor
 name="Mikael Vejdemo Johansson"/>
<contributor
 name="John St. John"
 location="University of California Santa Cruz, Santa Cruz, CA"
 url="http://www.johnstjohn.com"
 trac="jstjohn"/>
<contributor
 name="Niles Johnson"
 location="Athens, Clarke County, Georgia 30602, United States"
 description="algebra; basic arithmetic; documentation; symbolics"
 url="http://www.nilesjohnson.net"
 trac="niles"
 github="nilesjohnson"/>
<contributor
 name="Niles Johnson"
 location="Ohio State University, USA"
 url="http://www.nilesjohnson.net"
 trac="niles"/>
<contributor
 name="Alex Jokela"/>
<contributor
 name="Timo Jolivet"
 work="PhD student: LIAFA, Paris, France; University of Turku, Finland"
 location="Turku, Finland"
 description="combinatorics"
 url="http://jolivet.org/timo/"
 trac="tjolivet"/>
<contributor
 name="Benjamin Jones"
 work="Research and Engineering at Galois Inc."
 location="Portland, OR, USA"
 description="symbolics; group theory; doctest; documentation; plot3d"
 url="https://bluedrive.uwstout.edu/users/facultystaff/jonesbe/"
 trac="benjaminfjones"
 github="benjaminfjones"/>
<contributor
 name="Benjamin Jones"
 location="University of Wisconsin-Stout"
 url="http://www3.uwstout.edu/faculty/jonesbe"
 trac="benjaminfjones"/>
<contributor
 name="Brant Jones"
 url="http://educ.jmu.edu/~jones3bc/"
 trac="brant,brant.c.jones"/>
<contributor
 name="John Jones"
 trac="jwj"/>
<contributor
 name="Anders Jonsson"
 location="Umeå University, Sweden"
 trac="AJonsson"
 github="haaninjo"/>
<contributor
 name="Mark Jordan"
 location="University of Washington, WA, USA"
 trac="mjordan7"/>
<contributor
 name="Grayson Jorgenson"
 trac="gjorgenson"/>
<contributor
 name="Matthieu Josuat-Vergès"
 location="Université Paris-Est Marne-la-Vallée"
 trac="josuat"/>
<contributor
 name="Philipp Jovanovic"
 work="University College London"
 location="London, UK"
 url="https://philipp.jovanovic.io/"
 trac="cosh"
 github="daeinar"/>
<contributor
 name="David Joyner"
 work="Professor, US Naval Academy (retired)"
 location="Ocean City, MD, USA"
 description="feedback; documentation (tutorial, install guide) and code"
 trac="wdj"
 github="wdjoyner"/>
<contributor
 name="Jonathan Judge"
 trac="jonathan.judge"/>
<contributor
 name="Tom Judson"
 location="Stephen F. Austin State University, Nacogdoches TX, USA"
 url="http://faculty.sfasu.edu/judsontw/"
 trac="twjudson"/>
<contributor
 name="Michael Jung"
 trac="gh-mjungmath"/>
<contributor
 name="Jamie Juul"/>
<contributor
 name="Søren Fuglede Jørgensen"
 trac="fuglede"
 github="fuglede"/>
<contributor
 name="Syamkrishnan C K"
 trac="syam.in"/>
<contributor
 name="Rithesh K"/>
<contributor
 name="Tevin Joseph K.O"
 trac="tevinjoseph"/>
<contributor
 name="Michael Kallweit"
 url="http://www.ruhr-uni-bochum.de/lmi/kallweit/"
 work="Ruhr-Universität Bochum, Deutschland"
 location="Bochum, Germany"
 description="Graph Theory fixes; miscellaneous bug fixes"
 pix="./pix/people/michael_kallweit.jpg"
 trac="vgermrk"
 github="m-r-k"/>
<contributor
 name="Tomáš Kalvoda"
 work="Czech Technical University in Prague, Czech Republic"
 location="Prague, Czech Republic"
 url="https://kalvotom.pages.fit"
 description="Very minor bug fixes"
 trac="kalvotom"
 github="kalvotom"/>
<contributor
 name="Yuki Kanakubo"/>
<contributor
 name="Josh Kantor"
 url="http://www.math.washington.edu/~jkantor/"
 work="graduate student, University of Washington"
 location="University of Washington, WA, USA"
 description="3-D interactive graphics (via soya3d); integrating Fortran software"
 trac="jkantor"/>
<contributor
 name="Jeff Kantor"
 location="University of Notre Dame"
 trac="jeff.kantor"/>
<contributor
 name="Pin-Hung Kao"
 trac="beankao"/>
<contributor
 name="Torakozo Kariya"
 trac="tkariya"/>
<contributor
 name="Trevor Karn"
 altnames="Trevor K. Karn"
 trac="tkarn"
 github="trevorkarn"/>
<contributor
 name="Rachel Karpman"
 trac="rkarpman"/>
<contributor
 name="Marcin Kasperski"
 url="http://mekk.waw.pl"
 trac="mkasperski"/>
<contributor
 name="Alexander Kass"
 trac="alexjkass"/>
<contributor
 name="Manuel Kauers"
 url="http://www.kauers.de"
 trac="mkauers"
 github="mkauers"/>
<contributor
 name="Timo Kaufmann"
 trac="timokau"
 github="timokau"/>
<contributor
 name="Kiran Kedlaya"
 work="Professor, UCSD"
 location="San Diego, CA, USA"
 description="Macaulay 2 interface; item for install guide; p-adics"
 trac="kedlaya"
 github="kedlaya"/>
<contributor
 name="Jan Keitel"
 location="Max-Planck-Institute for Physics, Germany"
 trac="jkeitel"/>
<contributor
 name="Beni Keller"
 trac="navigium"/>
<contributor
 name="Elizabeth Kelley"/>
<contributor
 name="Colby Kelln"/>
<contributor
 name="Jack Kennedy"
 trac="iconjack"/>
<contributor
 name="Lauren Keough"
 trac="lkeough"/>
<contributor
 name="Saad Khalid"
 trac="zonova"/>
<contributor
 name="Lloyd Kilford"
 altnames="L. J. P. Kilford"
 work="Research Fellow, University of Bristol"
 location="Tyndall Avenue, Bristol BS8 1TH, UK"
 description="bug fix; modular forms"
 url="http://www.maths.bris.ac.uk/~maljpk"
 trac="ljpk"/>
<contributor
 name="Kilian Kilger"
 location="University of Heidelberg"
 url="http://www.mathi.uni-heidelberg.de/~kilian"
 trac="kkilger"/>
<contributor
 name="Tasha J. Kim"
 location="Brown University"
 trac="tashakim"/>
<contributor
 name="Jang Soo Kim"
 trac="jangsookim,jskim"/>
<contributor
 name="Sangwook Kim"
 trac="swkim"/>
<contributor
 name="Simon King"
 work="Friedrich-Schiller-Universität Jena"
 location="Friedrich-Schiller-University Jena, Germany"
 description="&lt;a href='http://sage.math.washington.edu/home/SimonKing/Cohomology/'&gt;Modular group cohomology&lt;/a&gt; ; Infinite polynomial rings; (lib) Singular; Fast linear algebra; Categories and Coercion"
 url="http://users.minet.uni-jena.de/~king/"
 trac="SimonKing"
 github="simon-king-jena"/>
<contributor
 name="Keshav Kini"
 work="Graduate Student, University of Texas at Austin"
 location="Austin, USA"
 description="documentation"
 url="http://www1.spms.ntu.edu.sg/~krkini/"
 trac="kini"
 github="kini"/>
<contributor
 name="Nicholas Kirchner"
 trac="nkirchner"/>
<contributor
 name="David Kirkby"
 description="Compilation of Sage on Solaris; much help on general Sage build process"
 trac="drkirkby"/>
<contributor
 name="Emily Kirkman"
 work="undergraduate student employee, University of Washington"
 location="University of Washington, WA, USA"
 description="documentation; graph theory"
 trac="ekirkman"/>
<contributor
 name="Radoslav Kirov"
 altnames="Rado Kirov"
 trac="rkirov"/>
<contributor
 name="Sergey B Kirpichev"
 trac="skirpichev"/>
<contributor
 name="Adarsh Kishore"/>
<contributor
 name="Vladimir V. Kisil"/>
<contributor
 name="Jim Kleckner"
 trac="jkleckner"/>
<contributor
 name="Vincent Klein"
 location="LaBRI, Bordeaux, France"
 trac="vklein"
 github="vinklein"/>
<contributor
 name="Konstantin Kliakhandler"
 trac="Kosta"/>
<contributor
 name="Jonathan Kliem"
 location="Freie Universität Berlin"
 url="https://www.mi.fu-berlin.de/math/groups/discgeom/members/kliem.html"
 trac="kliem"
 github="kliem"/>
<contributor
 name="Malte Kliemann"/>
<contributor
 name="Nina Klobas"/>
<contributor
 name="Timo Kluck"
 location="Utrecht University, Netherlands"
 trac="tkluck"
 github="tkluck"/>
<contributor
 name="Kolja Knauer"/>
<contributor
 name="Vincent Knight"
 altnames="Vince Knight"
 work="Lecturer, Cardiff University"
 location="Cardiff, United Kingdom"
 description="Game Theory"
 url="https://vknight.org/"
 trac="vinceknight"
 github="drvinceknight"/>
<contributor
 name="Allen Knutson"
 trac="allenk"/>
<contributor
 name="David Kohel"
 work="Professor, University of Sydney"
 location="163 Avenue de Luminy 13009 Marseille, France"
 description="substantial design discussion and code"
 trac="kohel"/>
<contributor
 name="David Kohel"
 location="Institut de Mathematiques de Luminy, Marseille"
 url="http://iml.univ-mrs.fr/~kohel"
 trac="kohel"/>
<contributor
 name="Karen T. Kohl"
 altnames="Karen Kohl"
 location="University of Southern Mississippi - Gulf Coast, Long Beach, MS"
 url="http://www.karentkohl.org/"
 trac="ktkohl"/>
<contributor
 name="Michael Kohlhase"
 location="Jacobs University Bremen"
 url="http://kwarc.info/kohlhase"
 trac="mkohlhase"/>
<contributor
 name="Charalampos Kokkalis"/>
<contributor
 name="Ivan Komarov"/>
<contributor
 name="Nitin Konidala"/>
<contributor
 name="Matthias Köppe"
 altnames="Matthias Koeppe"
 work="Professor, UC Davis"
 location="Davis, CA, USA"
 description="build system (2016-2022); continuous integration (2020-2022); modularization (2020-2022); polyhedral geometry and optimization (2015-2022); manifolds (2021-2022)"
 url="https://www.math.ucdavis.edu/~mkoeppe/"
 trac="mkoeppe"
 github="mkoeppe"/>
<contributor
 name="Przemysław Koprowski"
 work="University of Silesia, Faculty of Mathematics"
 location="Poland, Katowice"
 description="(computational) theory of quadratic forms; real algebraic geometry; computational number theory"
 trac="pkoprowski"/>
<contributor
 name="Ted Kosan"
 location="Ohio, USA"
 work="Shawnee State University"
 description="Sage/Java/Applet integration; Sage for newbies book; marketing"
 trac="tkosan"/>
<contributor
 name="Michiel Kosters"
 location="Universiteit Leiden, The Netherlands"
 url="http://www.math.leidenuniv.nl/~mkosters"
 trac="mkosters"/>
<contributor
 name="Angelos Koutsianas"
 trac="akoutsianas"/>
<contributor
 name="Miroslav Kovar"
 trac="mirgee"/>
<contributor
 name="Michelle Kovesi"
 trac="mkovesi"/>
<contributor
 name="Stefan Kraemer"
 trac="skraemer"/>
<contributor
 name="Richard B. Kreckel"
 altnames="Richard Kreckel"
 url="http://www.ginac.de/~kreckel/"
 trac="rbk"
 github="RBKreckel"/>
<contributor
 name="Daniel Krenn"
 work="Paris Lodron University of Salzburg"
 location="Salzburg, Austria"
 description="misc; bug fixes"
 url="http://www.danielkrenn.at"
 trac="dkrenn"
 github="dkrenn"/>
<contributor
 name="Holly Krieger"
 trac="hkrieger"/>
<contributor
 name="Jakob Kroeker"
 location="University of Hannover"
 url="http://www.iag.uni-hannover.de/kroeker.html"
 trac="jakobkroeker"/>
<contributor
 name="Sara Kropf"
 work="Alpen-Adria-Universität Klagenfurt"
 location="Klagenfurt, Austria"
 description="Finite State Machines"
 trac="skropf"
 url="http://wwwu.aau.at/skropf/"/>
<contributor
 name="Alex Krueger"/>
<contributor
 name="David Krumm"
 location="University of Georgia, USA"
 url="http://www.math.uga.edu/~dkrumm/"
 trac="dkrumm"/>
<contributor
 name="Divesh Kumar"/>
<contributor
 name="Temirlan Kumargazhin"/>
<contributor
 name="Christian Kuper"
 trac="christiankuper"/>
<contributor
 name="Ross Kyprianou"
 work="PhD student, The University of Melbourne"
 location="Parkville, Melbourne, Australia"
 description="documentation"
 trac="rossk"/>
<contributor
 name="Jean-Philippe Labbé"
 work="Maître d'enseignement, École de Technologie Supérieure"
 location="Université du Québec, Montréal, Québec, Canada"
 description="algebraic combinatorics; discrete geometry; Coxeter groups;"
 url="https://jplab.github.io/"
 trac="jipilab,jplabbe"
 github="jplab"/>
<contributor
 name="Sébastien Labbé"
 work="CNRS researcher, LaBRI, Université de Bordeaux"
 location="LaBRI, Université de Bordeaux, Bordeaux, France"
 description="combinatorics; discrete geometry; words; quantumino solver; bug fixes; visualization"
 url="http://www.slabbe.org/"
 trac="slabbe"
 github="seblabbe"/>
<contributor
 name="Patxi Laborde-Zubieta"
 location="LaBRI, University of Bordeaux, France"
 trac="patxiku"/>
<contributor
 name="William Laffin"
 location="Michigan Technological University"
 url="http://www.mathlab.mtu.edu/~wjlaffin/"
 trac="wjlaffin"/>
<contributor
 name="Nadia Lafrenière"
 location="Dartmouth College, Hanover, NH, USA"
 url="https://nadialafreniere.github.io/home.html"
 trac="nadialafreniere"
 github="nadialafreniere"/>
<contributor
 name="Tim Lahey"
 trac="tjlahey"
 github="tjl"/>
<contributor
 name="Yann Laigle-Chapuy"
 work="PhD student, INRIA"
 location="Rocquencourt, Paris, France"
 description="Pohlig-Hellman algorithm for discrete logarithms, optimized gcd"
 url="http://www-rocq.inria.fr/secret/Yann.Laigle-Chapuy"
 trac="ylchapuy"/>
<contributor
 name="Thomas Lam"
 trac="tfylam"/>
<contributor
 name="Matthew Lancellotti"
 trac="mvlancellotti"/>
<contributor
 name="Jaclyn Lang"
 trac="jlang"/>
<contributor
 name="Tanja Lange"
 location="Technische Universiteit Eindhoven"
 url="https://www.hyperelliptic.org/tanja/"
 trac="tanja"/>
<contributor
 name="Joey van Langen"
 trac="jvlangen"/>
<contributor
 name="Robin Langer"
 trac="rlanger"/>
<contributor
 name="Lukáš Lánský"
 work="Charles University, Prague"
 location="Hradec Kralove, Czech Republic"
 trac="brunellus"
 url="http://kam.mff.cuni.cz/~lansky/"
 description="graph theory; combinatorial game theory"/>
<contributor
 name="Lukáš Lánský"
 location="MFF UK, Prague"
 url="http://kam.mff.cuni.cz/~lansky/"
 trac="brunellus"/>
<contributor
 name="Mélodie Lapointe"
 location="LaCIM, Université du Québec à Montréal, Canada"
 trac="mlapointe"/>
<contributor
 name="Lukas Larisch"
 trac="llarisch"/>
<contributor
 name="Eric Larson"
 trac="elarson3"/>
<contributor
 name="Alan Lauder"/>
<contributor
 name="Greg Laun"
 location="University of Maryland"
 trac="glaun"
 github="greglaun"/>
<contributor
 name="Christoph Lauter"/>
<contributor
 name="Aaron Lauve"
 location="Loyola University Chicago"
 url="http://webpages.math.luc.edu/~lauve/"
 trac="alauve"
 github="alauve"/>
<contributor
 name="Syed ahmad Lavasani"
 location=" University of Calgary, Canada"
 url="http://math.ucalgary.ca/profiles/seyed-lavasani"
 trac="sydahmad"/>
<contributor
 name="Julien Lavauzelle"
 trac="jlavauzelle"/>
<contributor
 name="Felix Lawrence"
 location="University of Sydney, Australia"
 trac="flawrence"/>
<contributor
 name="Andrea Lazzarotto"
 location="Student at Ca' Foscari University, Venice, Italy"
 url="http://andrealazzarotto.com/"
 trac="lazza"
 github="Lazza"/>
<contributor
 name="Ben LeVeque"/>
<contributor
 name="Romain Lebreton"
 trac="romainlebreton"/>
<contributor
 name="Thierry Lecroq"
 location="LITIS EA 4108, University of Rouen, France"
 url="http://monge.univ-mlv.fr/~lecroq"
 trac="lecroq"/>
<contributor
 name="Kwankyu Lee"
 work="Chosun University"
 location="Gwangju, Korea"
 description="coding theory; algebraic curves; documentation; bug fixes"
 trac="klee"
 github="kwankyu"/>
<contributor
 name="Kyu-Hwan Lee"
 location="University of Connecticut, Storrs, CT"
 trac="khlee"/>
<contributor
 name="Jae-Joon Lee"/>
<contributor
 name="Jonathan Lee"
 trac="jlee"/>
<contributor
 name="Jerome Lefebvre"
 location="University of British Columbia, Vancouver"
 trac="jlefebvre"/>
<contributor
 name="Samuel Lelièvre"
 work="Laboratoire de mathématique d'Orsay, UMR 8628 CNRS / Université Paris-Sud"
 description="advocacy; organize Sage Days; user support; wiki"
 location="Institut de mathématiques d'Orsay, 91400 Orsay, France"
 url="https://wiki.sagemath.org/slelievre"
 trac="slelievre,maseam"
 github="slel"/>
<contributor
 name="Samuel Lelièvre"
 url="http://www.math.u-psud.fr/~lelievre"
 trac="slelievre,maseam"/>
<contributor
 name="Sergios Lenis"
 trac="Mantis"/>
<contributor
 name="Mariah Lenox"
 trac="mariah"/>
<contributor
 name="Alex Leone"
 location="University of Washington, WA, USA"
 trac="acleone"/>
<contributor
 name="Leif Leonhardy"
 trac="leif"
 github="nexttime"/>
<contributor
 name="Paul Leopardi"/>
<contributor
 name="Jana Lepšová"
 trac="jlepsova"/>
<contributor
 name="Julien Leroy"
 work="LAMFA, Université de Picardie Jules Verne"
 location="80000 Amiens, France"
 description="combinatorics"
 trac="jleroy"/>
<contributor
 name="Stefano Leucci"
 location="Italy"
 trac="steven"/>
<contributor
 name="Antoine Leudière"
 location="Nancy, France"
 work="Université de Lorraine; INRIA; CNRS"
 description="drinfeld modules; cryptography"
 url="https://members.loria.fr/ALeudiere/"
 trac="antoine-leudiere"
 github="kryzar"/>
<contributor
 name="Duncan Levear"/>
<contributor
 name="Juliano Levier-Gomes"/>
<contributor
 name="Jake Levinson"
 trac="j.levinson"/>
<contributor
 name="Lukas Lewark"/>
<contributor
 name="Stephen Lewis"
 location="University of Washington, WA, USA"
 url="http://math.washington.edu/~stedalew"
 trac="slewis"/>
<contributor
 name="Anton Leykin"/>
<contributor
 name="Kelvin Li"
 location="Undergraduate at UC Berkeley"
 trac="ltw"/>
<contributor
 name="Freda Li"
 trac="fli"/>
<contributor
 name="Li Li"
 trac="lli"/>
<contributor
 name="Luran Li"
 trac="luran"/>
<contributor
 name="Yueqi Li"/>
<contributor
 name="Hang Liao"
 location="Carnegie Mellon University, USA"
 trac="ikaros"/>
<contributor
 name="Caitlin Lienkaemper"
 trac="clienkaemper"/>
<contributor
 name="Ethan Lin"/>
<contributor
 name="Richard Lindner"
 work="Technische Universität Darmstadt"
 location="Karolinenplatz 5, 64289 Darmstadt, Germany"
 description="cryptography"
 url="http://www.cdc.informatik.tu-darmstadt.de/mitarbeiter/rlindner.html"
 trac="rlindner"/>
<contributor
 name="Sebastian Lindner"
 location="University of Calgary"
 trac="slindner"/>
<contributor
 name="Steve Linton"
 trac="stevelinton"/>
<contributor
 name="Gabriel F. Lipnik"
 location="Graz University of Technology, Austria"
 url="https://www.gabriellipnik.at"
 trac="galipnik"
 github="galipnik"/>
<contributor
 name="Robert Lipshitz"
 location="Columbia University, New York, NY"
 url="http://math.columbia.edu/~lipshitz/"
 trac="lipshitz"/>
<contributor
 name="Jan-Philipp Litza"
 trac="jplitza"
 github="jplitza"/>
<contributor
 name="Ben Livingston"/>
<contributor
 name="Steffen Löbrich"/>
<contributor
 name="David Loeffler"
 work="University of Warwick"
 location="Gibbet Hill Rd, Coventry CV4 7AL, UK"
 description="additions and improvements to modular forms code; bug fixes"
 url="http://www.warwick.ac.uk/~masiao/"
 trac="davidloeffler"
 github="loefflerd"/>
<contributor
 name="David Loeffler"
 location="University of Warwick, UK"
 url="http://www2.warwick.ac.uk/fac/sci/maths/people/staff/david_loeffler/"
 trac="davidloeffler"/>
<contributor
 name="Davide Lombardo"/>
<contributor
 name="Carlos Lopez"
 location="Del Valle University, Guatemala"
 trac="kmels"/>
<contributor
 name="Thomas Loruenser"
 location="AIT Austrian Institute of Technology, Vienna, Austria"
 trac="loruenser"/>
<contributor
 name="Sami Losoi"
 location="Espoo, Finland"
 trac="slosoi"/>
<contributor
 name="David Lowry-Duda"
 work="ICERM"
 location="ICERM, 121 South Main Street, Providence, RI 02903, USA"
 description="analytic number theory; complex function visualization"
 url="https://davidlowryduda.com"
 trac="DavidLowry"
 github="davidlowryduda"/>
<contributor
 name="Richard L Lozes"
 altnames="Richard Lozes"         
 trac="rllozes"
 github="rll2021"/>
<contributor
 name="Fiona Lu"/>
<contributor
 name="Frank Lübeck"
 location="RWTH Aachen"
 url="http://www.math.rwth-aachen.de/~Frank.Luebeck/"
 trac="luebeck"/>
<contributor
 name="David Lubicz"
 trac="lubicz"
 github="dlubicz"/>
<contributor
 name="Arthur Lubovsky"
 trac="alubovsky"/>
<contributor
 name="David Lucas"
 location="Inria Saclay - LIX, France"
 trac="dlucas"/>
<contributor
 name="Wilfried Luebbe"
 location="Germany"
 trac="wluebbe"
 github="wluebbe"/>
<contributor
 name="Kevin Lui"
 trac="klui"
 github="kevinywlui"/>
<contributor
 name="David Lukas"
 trac="dlukas"/>
<contributor
 name="Benjamin Lundell"
 trac="blundell"/>
<contributor
 name="Sverre Lunøe-Nielsen"
 work="University of Agder, Dept. of Engineering Sciences"
 location="Jon Lilletuns vei, Grimstad, Norway"
 description="Modules over the Steenrod algebra"
 url="https://www.uia.no/en/kk/profile/sverreal"
 github="sverre320"/>
<contributor
 name="Ximin Luo"
 url="https://github.com/infinity0"
 trac="infinity0"/>
<contributor
 name="Joey Lupo"
 trac="gh-Loops7"/>
<contributor
 name="Joseph Lupo"/>
<contributor
 name="Peter Luschny"
 url="https://github.com/PeterLuschny"
 description="Categorization of ZZ"
 location="Berlin, Germany"
 trac="pluschny"
 github="PeterLuschny"/>
<contributor
 name="Sebastian Luther"
 trac="sluther"/>
<contributor
 name="Shriya M"/>
<contributor
 name="Doug S. MacNeil"/>
<contributor
 name="Matt Macauley"
 location="Clemson University"
 url="http://www.math.clemson.edu/~macaule/"
 trac="mattmacauley"/>
<contributor
 name="Ivo Maffei"/>
<contributor
 name="Carlos Mafra"
 altnames="Carlos R. Mafra"/>
<contributor
 name="Richard Magner"/>
<contributor
 name="Ricky Magner"
 trac="rmagner"/>
<contributor
 name="Kamalakshya Mahatab"
 location="Institute of Mathematical Sciences, Chennai, India"
 trac="mkamalakshya"/>
<contributor
 name="Celine Maistret"/>
<contributor
 name="Rusydi H. Makarim"
 work="Technology Innovation Institute"
 description="Boolean functions and S-Boxes"
 url="https://rusydi.makarim.id"
 trac="ruhm"
 github="rusydi"/>
<contributor
 name="Alba Málaga"
 trac="ams"/>
<contributor
 name="Mikhail Malakhaltsev"
 trac="mikarm"/>
<contributor
 name="Olivier Mallet"
 location="Université de Rouen, France"
 trac="mallet"/>
<contributor
 name="Beth Malmskog"
 trac="malmskog"/>
<contributor
 name="François Maltey"
 trac="fmaltey"/>
<contributor
 name="Marco Mancini"
 location="Observatoire de Paris, France"
 trac="mmancini"
 github="man74cio"/>
<contributor
 name="Scott Mancuso"
 location="Brigham Young University, Utah, USA"
 url="https://math.byu.edu/home/node/133"
 trac="scmancuso"/>
<contributor
 name="Victor Manero"/>
<contributor
 name="Michelle Manes"
 location="University of Hawaii at Manoa"
 url="http://math.hawaii.edu/~mmanes"
 trac="mmanes"/>
<contributor
 name="Brian Manion"
 location="University of Washington, WA, USA"
 trac="bmanion,Zaxis"/>
<contributor
 name="Jori Mäntysalo"
 location="University of Tampere, Finland"
 url="http://www.uta.fi/~jm58660"
 trac="jmantysalo"
 github="jm58660"/>
<contributor
 name="Wang de Mao"/>
<contributor
 name="Eric Marberg"
 trac="emarberg"/>
<contributor
 name="Miguel Marco"
 altnames="Miguel Angel Marco Buzunariz"
 location="Zaragoza, Spain"
 work="Universidad de Zaragoza"
 description="linear algebra; polynomial rings; free and finitely presented groups; braid groups"
 url="http://riemann.unizar.es/~mmarco"
 trac="mmarco"
 github="miguelmarco"/>
<contributor
 name="Michael Mardaus"
 work="Universität Mainz"
 location="55122, Mainz, Germany"
 description="point counting code"
 trac="mardaus"/>
<contributor
 name="Robert Mařík"
 work="Department of Mathematics, Mendel University in Brno"
 location="61300 Brno, Czech Republic"
 description="basic arithmetic; calculus; Sage notebook; standard packages; symbolics"
 url="http://user.mendelu.cz/marik"
 trac="robert.marik"
 github="robert-marik"/>
<contributor
 name="Irene Márquez-Corbella"/>
<contributor
 name="Jason Martin"
 work="James Madison University"
 location="Harrisonburg, VA, USA"
 description="GMP assembly code improvements; linear algebra; work on Sage 64-bit build"/>
<contributor
 name="Jeremy Martin"/>
<contributor
 name="Kimball Martin"
 trac="kimball"/>
<contributor
 name="Robin Martinjak"
 trac="rmartinjak"/>
<contributor
 name="Marc Masdeu"
 location="Columbia University, NY"
 url="http://math.columbia.edu/~masdeu"
 trac="mmasdeu"
 github="mmasdeu"/>
<contributor
 name="Blair Mason"/>
<contributor
 name="Ricardo Massaro"/>
<contributor
 name="Alexandre Blondin Massé"
 work="Associate professor; Laboratoire de combinatoire et d'informatique mathématique (LaCIM), Université du Québec à Montréal; Laboratoire de mathématique (LAMA), Université de Savoie"
 location="201 Avenue Du President-Kennedy, Montreal, QC, Canada"
 description="combinatorics"
 trac="abmasse"
 url="http://www.lacim.uqam.ca/~blondin/"/>
<contributor
 name="Paul Masson"
 location="San Francisco, CA"
 trac="paulmasson"
 github="paulmasson"/>
<contributor
 name="Erik Massop"
 trac="emassop"/>
<contributor
 name="Mitja Mastnak"
 url="http://cs.smu.ca/~mmastnak"
 trac="mmastnak"/>
<contributor
 name="Andrew Mathas"
 description="algebraic combinatorics; partitions; tableaux; Specht modules; ..."
 work="University of Sydney"
 location="Sydney, Australia"
 url="http://www.maths.usyd.edu.au/u/mathas/"
 trac="andrew.mathas"/>
<contributor
 name="Jacob P. Matherne"
 trac="jmatherne"/>
<contributor
 name="Erick Matsen"/>
<contributor
 name="Debbie Matthews"
 trac="dsmatth"/>
<contributor
 name="Gura Matus"
 location="Czech Technical University, Prague"
 trac="guramatus"/>
<contributor
 name="Leopold Mayer"/>
<contributor
 name="Dorota Mazur"
 trac="DorotaMazur"/>
<contributor
 name="Alasdair McAndrew"
 location="Australia"
 url="http://amca01.wordpress.com"
 trac="amca01"/>
<contributor
 name="Thomas McConville"
 trac="thomas"/>
<contributor
 name="Mark McLure"/>
<contributor
 name="Peter McNamara"
 work="Department of Mathematics, Bucknell University"
 location="Lewisburg, PA 17837, USA"
 description="combinatorics"
 url="http://www.facstaff.bucknell.edu/pm040"
 trac="pmcnamara"
 github="peter-mcnamara"/>
<contributor
 name="Douglas McNeil"/>
<contributor
 name="Gregory McWhirter"
 work="graduate student, Department of Logic and Philosophy of Science, University of California at Irvine"
 location="University Dr, Irvine, CA 92697, United States"
 description="graph theory"
 url="https://webfiles.uci.edu/gmcwhirt/www/"
 trac="gsmcwhirter"/>
<contributor
 name="Chase Meadors"
 github="cemulate"/>
<contributor
 name="Jan Medlock"
 trac="medlock"
 github="janmedlock"/>
<contributor
 name="Paolo Menegatti"
 trac="pmenegat"/>
<contributor
 name="Paul Mercat"
 trac="mercatp"/>
<contributor
 name="Arpit Merchant"
 location="International Institute of Information Technology, Hyderabad, India"
 url="https://researchweb.iiit.ac.in/~arpit.merchant/"
 trac="arpitdm"
 github="arpitdm"/>
<contributor
 name="Jason Merrill"
 work="Yale University"
 location="Kansas, USA"
 description="calculus improvements; bug fixes"
 trac="jwmerrill"
 github="jicama"/>
<contributor
 name="Matthias Meulien"
 altnames="Mathias  Meulien"
 work="Research engineer, XLIM"
 location="123, avenue Albert Thomas, 87060 Limoges Cedex, France"
 description="GAP interface bug fix"
 trac="mmeulien"
 github="orontee"/>
<contributor
 name="Lucas Meyers"
 location="Louisiana State University"
 trac="lmeyers"/>
<contributor
 name="Marc Mezzarobba"
 work="researcher, CNRS"
 location="LIX, 1 rue Honoré d'Estienne d'Orves, 91120 Palaiseau, France"
 description="basic arithmetic, algebra, rigorous numerics"
 url="http://marc.mezzarobba.net/"
 trac="mmezzarobba"
 github="mezzarobba"
 gitlab="mezzarobba"/>
<contributor
 name="Peleg Michaeli"
 trac="pelegm"
 github="pelegm"/>
<contributor
 name="Jean Michel"
 location="University Paris VII, France"
 url="http://www.math.jussieu.fr/~jmichel"
 trac="jmichel"/>
<contributor
 name="Alec Mihailovs"
 trac="AlecMihailovs"/>
<contributor
 name="Robert Miller"
 url="http://www.rlmiller.org/"
 work="graduate student, University of Washington"
 location="University of Washington, WA, USA"
 description="graph theory"
 trac="rlm"
 github="rlmill"/>
<contributor
 name="Rebecca Lauren Miller"
 trac="rlmiller"/>
<contributor
 name="Victor Miller"
 location="Princeton, NJ"
 url="http://sage.math.washington.edu/home/victor"
 trac="victor"/>
<contributor
 name="Matthew R. Mills"/>
<contributor
 name="Luis F. Villegas, Minnesota"
 trac="Loufer"/>
<contributor
 name="Kate Minola"
 work="University of Maryland"
 location="College Park, MD, USA"
 description="improvement on building Sage components"/>
<contributor
 name="Greg Minshall"
 location="University of Michigan"
 trac="minshall"
 github="greg-minshall"/>
<contributor
 name="Moritz Minzlaff"
 work="PhD student, Technische Universität Berlin"
 location="Berlin, Germany"
 description="algebraic geometry"
 trac="minz"/>
<contributor
 name="Rajat Mittal"/>
<contributor
 name="David Mödinger"
 trac="ketzu"/>
<contributor
 name="Joel Mohler"
 work="Lehigh"
 location="Bethlehem, PA, USA"
 description="extensive improvements all over; especially to basic arithmetic, number theory; etc"
 trac="jbmohler"/>
<contributor
 name="David Monarres"
 trac="davidm,dmm"/>
<contributor
 name="Maurizio Monge"
 trac="maurimo"/>
<contributor
 name="Hartmut Monien"
 location="Universität Bonn, Germany"
 trac="hmonien"
 github="monien"/>
<contributor
 name="Maria Monks"/>
<contributor
 name="Thierry Monteil"
 work="research fellow, CNRS"
 location="Villetaneuse, France"
 description="bug fixes; combinatorics (words, graphs); dynamics (translation surfaces, tilings); organized Sage Days 20 and Sage Days 28"
 url="https://wiki.sagemath.org/ThierryMonteil"
 trac="tmonteil"/>
<contributor
 name="Thierry de Montgolfier"/>
<contributor
 name="Stephen Montgomery-Smith"
 trac="stephen"/>
<contributor
 name="David Montminy"
 trac="dmont"/>
<contributor
 name="Peter Mora"
 work="PhD student, Institute of Mathematics, Budapest University of Technology and Economics"
 location="Budafoki ut 3 1117 XI. kerulet, Budapest, Hungary"
 description="internationalization bug fixes"
 url="http://www.math.bme.hu/~morap"
 trac="mora"/>
<contributor
 name="Javier Mora"
 trac="cousteau"/>
<contributor
 name="Alejandro Morales"
 trac="ahmorales"/>
<contributor
 name="Peter Morawitz"/>
<contributor
 name="Rolf Morel"
 trac="RMorel"/>
<contributor
 name="Guillermo Moreno-Socías"
 work="Université de Versailles"
 location="Versailles, France"
 description="newbie"
 github="GMS103"/>
<contributor
 name="Bobby Moretti"
 work="undergraduate student employee, University of Washington"
 location="University of Washington, WA, USA"
 description="Sage library distribution; Sage chroot jail; Sage .deb; Calculus package"
 trac="moretti"
 github="bobmoretti"/>
<contributor
 name="Rich Morin"/>
<contributor
 name="Guillaume Moroz"
 work="LIP6/INRIA"
 location="Paris, France"
 description="Singular interface improvements"
 trac="gmoroz"/>
<contributor
 name="Dave Morris"
 work="University of Lethbridge, Canada"
 trac="simon"
 github="DaveWitteMorris"/>
<contributor
 name="Simon Morris"
 trac="simon"/>
<contributor
 name="Oleksandr Motsak"
 trac="OleksandrMotsak"/>
<contributor
 name="Steffen Mueller"
 trac="smueller"/>
<contributor
 name="Hiroto Mulia"
 location="NTU"
 trac="hirotowu"/>
<contributor
 name="Peter Müller"
 altnames="Peter Mueller"
 location="Universität Würzburg, Germany"
 url="http://www.mathematik.uni-wuerzburg.de/~mueller"
 trac="pmueller"
 github="ypfmde"/>
<contributor
 name="Greg Muller"
 trac="gmuller"/>
<contributor
 name="Max Murphy"/>
<contributor
 name="Riccardo Murri"
 github="riccardomurri"
 trac="riccardomurri"/>
<contributor
 name="Gregg Musiker"
 location="University of Minnesota"
 description="Maple interface; documentation; design"
 trac="gmoose05,gmusiker"/>
<contributor
 name="Andrew Musselman"
 trac="akm"/>
<contributor
 name="Dinakar Muthiah"
 trac="dmuthiah"/>
<contributor
 name="Émile Nadeau"
 location="Reykjavik University"
 github="enadeau"
 gitlab="enadeau"
 trac="enadeau"/>
<contributor
 name="Tobias Nagel"
 work="Universität Mainz"
 location="55122, Mainz, Germany"
 description="point counting code"
 trac="tnagel"/>
<contributor
 name="Akshar Nair"
 location="University of Bath"
 trac="anair"/>
<contributor
 name="Brett Nakashima"
 work="University of Washington, WA, USA"
 location="Seattle, USA"
 description="contributions to the finance module"
 trac="brettnak"/>
<contributor
 name="Pablo De Nápoli"
 work="University of Buenos Aires"
 location="Buenos Aires, Argentina"
 description="bug fixes"
 trac="pdenapo"/>
<contributor
 name="Bartosz Naskrecki"
 trac="nasqret"/>
<contributor
 name="Christian Nassau"
 work="Software developer, Frankfurt"
 location="Frankfurt, Germany"
 description="Steenrod algebra cohomology"
 github="cnassau"
 url="https://nullhomotopie.de"
 trac="cnassau"/>
<contributor
 name="Emanuele Natale"/>
<contributor
 name="Vincent Neiger"
 location="Paris, France"
 work="Sorbonne Université, LIP6"
 url="https://vincent.neiger.science/"
 trac="vneiger"
 github="vneiger"/>
<contributor
 name="Vincent Neri"
 trac="Vincent.Neri"/>
<contributor
 name="Michael Neururer"
 trac="mneururer"/>
<contributor
 name="Michalis Neururer"/>
<contributor
 name="Marc Newman"/>
<contributor
 name="Louis Ng"/>
<contributor
 name="Hoa Nguyen"
 trac="hoanguyen"
 github="takekoputa"/>
<contributor
 name="Minh Van Nguyen"
 location="Melbourne, Australia"
 description="cryptography; graph theory; release management; website maintainer; miscellaneous bug fixes; documentation work"
 url="http://sage.math.washington.edu/home/mvngu/"
 trac="mvngu"/>
<contributor
 name="ThanhVu Nguyen"
 trac="tnv"/>
<contributor
 name="Chris Nicholls"
 trac="cgnicholls"/>
<contributor
 name="Titus Nicolae"
 trac="titusn"/>
<contributor
 name="Atte Niemi"/>
<contributor
 name="NoSyu"/>
<contributor
 name="Jordan Noble"
 location="Imperial College London"
 trac="jn610"/>
<contributor
 name="Jesper Noordsij"
 location="Universiteit Leiden, The Netherlands"
 trac="jnoordsij"
 github="jnoordsij"/>
<contributor
 name="Andy Novocin"
 location="University of Waterloo"
 url="http://andy.novocin.com/pro"
 trac="anovocin"/>
<contributor
 name="Andrey Novoseltsev"
 location="University of Alberta, Edmonton, Canada"
 description="SageMathCell; toric geometry"
 trac="novoselt"
 github="novoselt"/>
<contributor
 name="Yasuhide Numata"
 location="Shinshu University, Japan"
 trac="numata"/>
<contributor
 name="Andrew O'Desky"/>
<contributor
 name="Bill Odefey"/>
<contributor
 name="Sebastian Oehms"
 work="S&amp;P Computersysteme GmbH"
 location="Stuttgart, Germany"
 description="algebra; knot theory; interfaces"
 url="https://soehms.github.io/"
 trac="soehms"
 github="soehms"/>
<contributor
 name="Can Ozan Oğuz"
 url="https://dornsife.usc.edu/canozanoguz"
 trac="canozanoguz"
 github="canozanoguz"/>
<contributor
 name="R. Andrew Ohana"
 work="ESI North America"
 location="San Diego, CA, USA"
 description="migration from mecurial to git; number theory"
 trac="ohanar"
 github="ohanar"/>
<contributor
 name="Andrew Ohana"/>
<contributor
 name="R. Andrew Ohanar"/>
<contributor
 name="Christopher Olah"
 work="hacklab.to"
 location="Toronto, Canada"
 description="miscellaneous"
 url="http://christopherolah.wordpress.com"
 trac="colah"/>
<contributor
 name="Gustavo de Oliveira"
 trac="goliveira"/>
<contributor
 name="Brice Onfroy"
 trac="bonfroy"/>
<contributor
 name="Florian Oosterhof"
 trac="foosterhof"/>
<contributor
 name="Pedro Orlando"/>
<contributor
 name="Michael Orlitzky"
 location="Baltimore, MD"
 url="http://michael.orlitzky.com/"
 trac="mjo"
 github="orlitzky"/>
<contributor
 name="Dan Orr"/>
<contributor
 name="Ole Ossen"/>
<contributor
 name="Johan Oudinet"
 work="Karlsruhe Institute of Technology"
 location="Karlsruhe, Germany"
 description="documentation"
 trac="joudinet"
 url="http://johan.oudinet.fr"/>
<contributor
 name="Rémy Oudompheng"/>
<contributor
 name="Mitchell Owen"
 trac="magfrump"/>
<contributor
 name="Amrutha P"/>
<contributor
 name="Akhilesh P."
 location="Harish-Chandra Research Institute (HRI), Allahabad, INDIA"
 url="http://www.hri.res.in/~akhi/"
 trac="akhi"/>
<contributor
 name="Bill Page"
 description="Sage's AXIOM interface"
 trac="bill.p,bpage"/>
<contributor
 name="Aurel Page"
 trac="aurel"/>
<contributor
 name="Raphaël Pagès"
 trac="rpages"/>
<contributor
 name="Ronan Paixão"
 location="Brazil"
 description="author of the Sage-Scilab interface"
 trac="ronanpaixao"/>
<contributor
 name="Willem Jan Palenstijn"
 work="graduate student, Leiden"
 location="Leiden, Netherlands"
 description="Benchmarking parser; doctest timing; difficult fpLLL bug fix; and much more"
 trac="wjp"
 github="wjp"/>
<contributor
 name="Willem Jan Palenstijn"
 trac="wjp"/>
<contributor
 name="Elisa Palezzato"
 location="Hokkaido University, Japan"
 trac="epalezzato"/>
<contributor
 name="John Palmieri"
 work="Department of Mathematics, University of Washington"
 location="University of Washington, WA, USA"
 description="topology; homological algebra; documentation; miscellany"
 url="http://www.math.washington.edu/~palmieri/"
 trac="jhpalmieri"
 github="jhpalmieri"/>
<contributor
 name="Vanessa Paluch"/>
<contributor
 name="Jianping Pan"
 trac="jppan"/>
<contributor
 name="Roberto Panai"/>
<contributor
 name="Sebastian Pancratz"
 location="Oxford University"
 trac="spancratz"/>
<contributor
 name="Parthasarathi Panda"
 trac="panda314"/>
<contributor
 name="Amy Pang"
 trac="amypang"/>
<contributor
 name="John Pang"
 trac="jpang"/>
<contributor
 name="Lorenz Panny"
 url="https://yx7.cc"
 trac="lorenz"
 github="yyyyx4"/>
<contributor
 name="Renata Paramastri"/>
<contributor
 name="Kirill Paramonov"
 trac="kbparamonov"/>
<contributor
 name="Bernard Parisse"
 location="Institut Fourier, Universite Grenoble Alpes, France"
 url="https://www-fourier.ujf-grenoble.fr/~parisse"
 trac="parisse"/>
<contributor
 name="GaYee Park"
 trac="gpark"/>
<contributor
 name="Ori Parzanchevski"/>
<contributor
 name="Dima Pasechnik"
 altnames="Dmitrii Pasechnik"
 work="Department of Computer Science, Oxford University"
 location="Oxford, UK"
 description="packaging; commutative algebra; group theory"
 url="http://users.ox.ac.uk/~coml0531/"
 trac="dimpase"
 github="dimpase"/>
<contributor
 name="Irene Pasquinelli"
 location="Durham University, UK"
 url="http://www.maths.dur.ac.uk/users/irene.pasquinelli/"
 trac="ipasquinelli"/>
<contributor
 name="Mitesh Patel"
 trac="mpatel"
 github="qed777"/>
<contributor
 name="Colton Pauderis"
 trac="cpauderis"/>
<contributor
 name="Oliver Pechenik"
 location="University of Illinois at Urbana-Champaign"
 trac="opechenik"
 github="opechenik"/>
<contributor
 name="Jörg-Volker Peetz"/>
<contributor
 name="Christoph Pegel"
 url="http://www.math.uni-bremen.de/~pegel/"
 trac="cpegel"/>
<contributor
 name="Sylvain Pelissier"/>
<contributor
 name="Javier López Peña"
 work="Mathematics Research Centre, Queen Mary University of London"
 location="London E1 4NS UK"
 description="categories"
 url="http://www.maths.qmul.ac.uk/~jlopez"
 trac="jlopez"/>
<contributor
 name="Javier López Peña"
 location="University College London, UK"
 url="http://www.ucl.ac.uk/~ucahjlo/"
 trac="jlopez"/>
<contributor
 name="Rudi Pendavingh"
 location="Eindhoven University of Technology, Netherlands"
 trac="Rudi"/>
<contributor
 name="Wayne Peng"/>
<contributor
 name="Martin Pépin"
 work="Université Sorbonne Paris Nord"
 description="combinatorics"
 url="https://wkerl.me"
 trac="MartinPepin"
 github="Kerl13"
 gitlab="Kerl"/>
<contributor
 name="Hilder Vitor Lima Pereira"
 trac="hilder.vitor"/>
<contributor
 name="David Perkinson"
 work="Professor, Department of Mathematics, Reed College"
 location="Reed College, 3203 SE Woodstock Blvd, Portland, OR 97202, USA"
 description="bug fix for Laplacian matrix"
 url="http://people.reed.edu/~davidp"
 trac="dperkinson"/>
<contributor
 name="Clément Pernet"
 altnames="Clement Pernet"
 work="maître de conférences, Université Grenoble-Alpes"
 location="Laboratoire Jean Kuntzmann, Université Grenoble Alpes, Grenoble, France"
 description="LinBox maintainer; LinBox and Givaro integration; bug fixes"
 url="https://membres-ljk.imag.fr/Clement.Pernet/"
 trac="cpernet"
 github="ClementPernet"/>
<contributor
 name="Mario Pernici"/>
<contributor
 name="John Perry"
 work="University of Southern Mississippi"
 location="Hattiesburg, MS, USA"
 description="bug fixes; the Sage wiki"
 url="http://www.math.usm.edu/perry/"
 trac="john_perry"/>
<contributor
 name="Laura Peskin"
 trac="lpeskin"/>
<contributor
 name="Pearu Peterson"
 work="Senior Researcher, Laboratory of Systems Biology, Institute of Cybernetics at TUT"
 location="Tallinn, Estonia"
 description="optimized multinomial coefficient computation"
 url="http://cens.ioc.ee/~pearu"/>
<contributor
 name="Thomas Petiteau"
 trac="tpetiteau"/>
<contributor
 name="Stephan Pfannerer"
 trac="pfannerer"/>
<contributor
 name="James Pfeiffer"
 trac="jrp"/>
<contributor
 name="Markus Pfeiffer"
 location="University of St Andrews"
 trac="markuspf"/>
<contributor
 name="David Philp"/>
<contributor
 name="Nicolò Piazzalunga"/>
<contributor
 name="Laurent Pierron"/>
<contributor
 name="Vincent Pilaud"
 location="École Polytechnique, Palaiseau, France"
 url="http://www.lix.polytechnique.fr/~pilaud/"
 trac="vpilaud"/>
<contributor
 name="Basile Pillet"
 location="Université de Rennes 1, France"
 url="http://perso.univ-rennes1.fr/basile.pillet/"
 trac="bpillet"/>
<contributor
 name="Erika Pirnes"/>
<contributor
 name="Manos Pitsidianakis"
 location="National Technical University of Athens"
 trac="epilys"/>
<contributor
 name="David Poetzsch-Heffter"
 location="Saarland University, Germany"
 description="notebook"
 trac="dpoetzsch"/>
<contributor
 name="Wencin Poh"
 trac="wpoh"/>
<contributor
 name="Robert Pollak"
 location="Johannes Kepler University, Linz, Austria"
 url="https://www.flll.jku.at/staff/pollak"
 trac="jondo"
 github="jondo"/>
<contributor
 name="Federico Poloni"
 url="http://fph.altervista.org"
 location="University of Pisa, Italy"
 trac="f.poloni"
 github="fph"/>
<contributor
 name="Steve Pon"/>
<contributor
 name="Wai Yan Pong"
 location="CSU Dominguez-Hills"
 url="http://csudh.edu/math/wpong"
 trac="pong"/>
<contributor
 name="Viviane Pons"
 work="PhD student, Maitre de Conférence, LRI, Université Paris-Sud Orsay"
 location="University Paris-Sud Orsay"
 description="combinatorics; multivariate polynomials algebra"
 url="http://www-igm.univ-mlv.fr/~pons/"
 trac="VivianePons"
 github="VivianePons"/>
<contributor
 name="Viviane Pons"
 location="Univ. Paris-Sud, France"
 url="https://www.lri.fr/~pons/"
 trac="VivianePons"/>
<contributor
 name="Yann Ponty"
 location="CNRS-Ecole Polytechnique"
 url="http://www.lix.polytechnique.fr/~ponty"
 trac="yponty"/>
<contributor
 name="Pablo Portilla"
 location="ICMAT, Spain"
 url="https://www.icmat.es/pablo.portilla"
 trac="pportilla"/>
<contributor
 name="Jan Pöschko"
 location="TU Graz, Austria"
 url="http://www.poeschko.com"
 trac="poeschko"/>
<contributor
 name="Adrien Poteaux"
 location="University Lille 1"
 url="http://www.lifl.fr/~poteaux/"
 trac="poteaux"/>
<contributor
 name="Dominique Poulalhon"
 trac="dpoulalhon"/>
<contributor
 name="Amaury Pouly"/>
<contributor
 name="Jha Prajjwal"/>
<contributor
 name="Amritanshu Prasad"
 location="Chennai, India"
 url="http://www.imsc.res.in"
 work="The Institute of Mathematical Sciences"
 trac="amri"
 description="contributed vector partitions and similarity class types to sage.combinat"
 pix="./pix/people/prasad.jpeg"
 github="amritanshu-prasad"/>
<contributor
 name="Jean-Baptiste Priez"
 trac="elixyre"/>
<contributor
 name="Charles Prior"
 trac="cprior"/>
<contributor
 name="James Propp"
 trac="jamespropp"/>
<contributor
 name="Punarbasu Purkayastha"
 work="Research Fellow, Nanyang Technological University, Singapore"
 location="Singapore, SG"
 description="plot; coding theory"
 url="http://punarbasu.appspot.com"
 trac="ppurka"
 github="ppurka"/>
<contributor
 name="Bill Purvis"/>
<contributor
 name="Julien Puydt"
 location="Grenoble, France"
 description="porting"
 trac="Snark"/>
<contributor
 name="Yi Qiang"
 work="undergraduate student employee, University of Washington"
 location="University of Washington, WA, USA"
 description="Distributed Sage (in progress)"
 github="yqiang"
 trac="yi"/>
<contributor
 name="Erik Quaeghebeur"/>
<contributor
 name="Jordi Quer"
 location="Barcelona, Spain"
 work="Universitat Politecnica de Catalunya"
 description="modular symbols and dimension formulas for congruence subgroups Gamma_H(N)"
 url="http://www-ma2.upc.es/~quer/"/>
<contributor
 name="Emily Rachfal"/>
<contributor
 name="Benjamin Ragan-Kelley"/>
<contributor
 name="Alex Raichev"
 work="University of Auckland"
 location="Auckland, New Zealand"
 url="http://www.cs.auckland.ac.nz/~raichev"
 description="Analytic combinatorics"
 trac="araichev"/>
<contributor
 name="Gustavo Rama"
 work="Universidad de la República"
 location="Eduardo Acevedo, Montevideo, Uruguay"
 description="quadratic forms"
 trac="gdrama"/>
<contributor
 name="Raghukul Raman"
 location="Rajasthan, India"
 work="Indian Institute of Technology, Kanpur"
 description="rational point algorithms for schemes"
 url="https://raghukul01.github.io"
 trac="raghukul01"
 github="raghukul01"/>
<contributor
 name="Somindu Chaya Ramanna"
 trac="somindu"/>
<contributor
 name="Niels Ranosch"
 url="http://sage-citation.blogspot.com/"
 trac="ranosch"/>
<contributor
 name="Biswajit Ransingh"
 location="IMSc, Chennai"
 trac="bransingh"/>
<contributor
 name="Jens Rasch"
 description="calculus"
 trac="jrasch"
 url="http://6dime.blogspot.com"/>
<contributor
 name="Chris Rasmussen"/>
<contributor
 name="Laith Rastanawi"
 location="Freie Universität Berlin"
 url="https://www.mi.fu-berlin.de/en/math/groups/discgeom/members/rastanawi.html"
 github="LaisRast"/>
<contributor
 name="Martin Raum"
 work="ETH Zürich"
 location="Zurich, Switzerland"
 description="algebra; modular forms; psage"
 url="http://www.raum-brothers.eu/martin/"
 trac="mraum"/>
<contributor
 name="Martin Raum"
 location="MPIM Bonn, Germany"
 trac="mraum"/>
<contributor
 name="Ajeesh Ravindran"
 trac="ajeeshr"/>
<contributor
 name="Dorian Raymer"
 work="UCSD"
 location="San Diego, CA 92093, USA"
 description="The notebook's documentation browser"/>
<contributor
 name="Jean-Florent Raymond"
 location="CNRS, Université Clermont Auvergne, France"
 url="https://perso.limos.fr/~jfraymon"
 trac="jfraymond"
 github="jfraymond"/>
<contributor
 name="Meghana M Reddy"
 trac="meghanamreddy"
 github="meghanamreddy"/>
<contributor
 name="Thomas Rehn"
 location="Universität Rostock, Germany"
 url="http://www.math.uni-rostock.de/~rehn/"
 trac="trehn"/>
<contributor
 name="Stefan Reiterer"
 work="University of Graz"
 location="Graz, Austria"
 description="packaging"
 trac="maldun"/>
<contributor
 name="Martin Rejmon"/>
<contributor
 name="Matthew Rennekamp"
 trac="mrennekamp,mrennekamp2"
 description="Wiki maintenance (2017)"/>
<contributor
 name="Jan Rheinländer"/>
<contributor
 name="Ares Ribó"/>
<contributor
 name="Harry Richman"/>
<contributor
 name="Tania Richmond"
 location="DGA-MI, France"
 url="https://sites.google.com/site/taniarichmondnc/"
 trac="richmond"
 github="TaniaRichmond"/>
<contributor
 name="Ed Richmond"/>
<contributor
 name="Vivien Ripoll"
 location="Universität Wien, Vienna, Austria"
 trac="vripoll"/>
<contributor
 name="Risan"
 work="Nanyang Technological University, Singapore"
 location="Tangerang, Indonesia"
 description="Arbitrary Precision LP Solver Backend"
 trac="ptrrsn_1"/>
<contributor
 name="R. Rishikesh"
 altnames="Rishikesh"
 work="University of Waterloo"
 location="Waterloo, Ontario, Canada"
 description="automated testing of SAGE_ROOT/examples; bug fixes, etc"
 trac="rishi"
 github="rishikesha"/>
<contributor
 name="Roswitha Rissner"
 location="Graz University of Technology, Austria"
 trac="rrissner"/>
<contributor
 name="Julian Ritter"
 trac="nailuj"/>
<contributor
 name="Juan M. Bello-Rivas"
 location="San Francisco Bay Area, CA"
 work="Johns Hopkins University"
 url="https://superadditive.com"
 trac="jmbr"
 github="jmbr"/>
<contributor
 name="Marco Robado"/>
<contributor
 name="Austin Roberts"
 trac="ajroberts"/>
<contributor
 name="Philip Robinson"
 url="http://probinso.dyn-o-saur.com"
 trac="probinso"/>
<contributor
 name="Tom Roby"
 location="University of Connecticut, Storrs, CT"
 trac="troby"/>
<contributor
 name="Dan Roche"
 trac="roche"/>
<contributor
 name="Marcos Rodriguez"/>
<contributor
 name="David Roe"
 work="MIT"
 location="MIT, Cambridge, MA, USA"
 description="p-adics, finite fields, number theory"
 url="https://math.mit.edu/~roed"
 trac="roed"
 github="roed314"/>
<contributor
 name="Antonio Rojas"
 location="University of Seville"
 url="http://personal.us.es/arojas/"
 trac="arojas"
 github="antonio-rojas"/>
<contributor
 name="Ana Romero"/>
<contributor
 name="Dillon Rose"
 trac="drose"
 github="dillonmrose"/>
<contributor
 name="Johan Sebastian Rosenkilde Nielsen"
 altnames="Johan Rosenkilde"
 work="Technical University of Denmark"
 location="Anker Engelunds Vej 1, 2800 Kongens Lyngby, Denmark"
 description="algebra; documentation; miscellaneous"
 url="http://www.mat.dtu.dk/English/Service/Phonebook.aspx?lg=showcommon&amp;id=27218&amp;type=person"
 trac="jsrn"
 github="johanrosenkilde"/>
<contributor
 name="Günter Rote"
 location="Freie Universität Berlin"
 trac="guenterrote"
 github="guenterrote"/>
<contributor
 name="Bjarke Hammersholt Roune"
 work="PhD student, Department of Computer Science, University of Aarhus"
 location="Aarhus, Denmark"
 description="Integrator; author of Frobby (Monomial ideals)"
 url="http://www.broune.com/"
 trac="broune"/>
<contributor
 name="Édouard Rousseau"
 location="Télécom parisTech/Univ de Versailles, France"
 url="http://erou.github.io"
 trac="erousseau"/>
<contributor
 name="Guillaume Rousseau"/>
<contributor
 name="Christelle Rovetta"
 location="UPMC, France"
 url="http://www.di.ens.fr/~rovetta"
 trac="chrisrovetta"/>
<contributor
 name="Eric Rowland"
 location="LaCIM, Université du Québec à Montréal, Canada"
 url="http://thales.math.uqam.ca/~rowland/"
 trac="rowland"/>
<contributor
 name="Manami Roy"
 trac="mroy"/>
<contributor
 name="Gordon Royle"/>
<contributor
 name="Sandra Rozensztajn"
 trac="rozenszt"/>
<contributor
 name="Martin Rubey"
 location="Technische Universität Wien, Austria"
 trac="mantepse,Martin"
 github="mantepse"/>
<contributor
 name="Sonseeahray Rucker"/>
<contributor
 name="Thomas Rüd"
 trac="rud"
 github="toadrush"/>
<contributor
 name="Sandi Rudzinski"
 trac="sbrudzin"/>
<contributor
 name="Julian Rüth"
 altnames="Julian Rueth"
 location="Nicaragua"
 trac="saraedum"
 github="saraedum"/>
<contributor
 name="Jeremy Tan Jie Rui"
 work="National University of Singapore"
 location="Singapore, Singapore"
 description="combinatorics; graph theory"
 url="https://parclytaxel.art"
 github="Parcly-Taxel"
 gitlab="parclytaxel"/>
<contributor
 name="Jorge Catumba Ruiz"
 location="National University of Colombia, Colombia"
 url="http://twitter.com/jorgerev90"
 trac="jcatumba"/>
<contributor
 name="Lauri Ruotsalainen"/>
<contributor
 name="Dylan Rupel"
 trac="drupel"/>
<contributor
 name="Malcolm Rupert"
 trac="MRupert,mrupert"/>
<contributor
 name="Andreas Ruscheinski"
 trac="LostPw"/>
<contributor
 name="Antonio Russo"
 trac="aerusso"/>
<contributor
 name="Nathan C. Ryan"
 location="Bucknell University, Pennsylvania, USA"
 url="http://www.unix.bucknell.edu/~ncr006"
 trac="ncryan"/>
<contributor
 name="Alba Málaga S"
 trac="ams"/>
<contributor
 name="Philippe Saadé"
 location="Lyon, France"
 trac="psaade"/>
<contributor
 name="Phillipe Saade"/>
<contributor
 name="Mark Saaltink"
 trac="msaaltink"/>
<contributor
 name="Amir Sagiv"
 location="TAU, Israel"
 trac="amirsagiv"/>
<contributor
 name="Nithish Saji"/>
<contributor
 name="Takeo Sakai"
 trac="tsak"/>
<contributor
 name="Serge A. Salamanka"
 work="National Academy of Sciences, UIIP"
 location="Minsk, Belarus"
 description="Sage-Grid project http://groups.google.com/group/sage-grid"
 url="http://sageworldmath.blogspot.com"
 trac="s.salamanka"/>
<contributor
 name="Adriana Salerno"
 trac="asalerno"/>
<contributor
 name="Felix Salfelder"
 trac="felixs"/>
<contributor
 name="Franco Saliola"
 work="Université du Québec à Montréal"
 location="Montreal, Quebec, Canada"
 description="posets package"
 url="http://www.lacim.uqam.ca/~saliola/index.html"
 trac="saliola"/>
<contributor
 name="Ben Salisbury"
 work="Professor, Central Michigan University"
 location="Mount Pleasant, MI, USA"
 description="crystals; representation theory; combinatorics"
 url="https://bsalisbury1.github.io"
 trac="bsalisbury1"
 github="bsalisbury1"/>
<contributor
 name="Jordi Saludes"/>
<contributor
 name="Tom Salvi"/>
<contributor
 name="Leonardo Sampaio"
 work="PhD student, INRIA/I3S (CNRS, UNS)"
 location="Sophia Antipolis, 06560 Valbonne, France"
 description="graph theory; linear programming"
 url="http://www-sop.inria.fr/members/Leonardo.Sampaio_Rocha/"
 trac="lsampaio"/>
<contributor
 name="Kannappan Sampath"
 location="University of Michigan, Ann Arbor, MI"
 trac="knsam"
 github="KPanComputes"/>
<contributor
 name="Koen van de Sande"
 location="University of Amsterdam, Amsterdam"
 url="http://koen.me/research/"
 trac="koen,Koen"/>
<contributor
 name="Victor Santos"
 url="https://github.com/padawanphysicist"
 trac="vsantos"
 github="padawanphysicist"/>
<contributor
 name="Utpal Sarkar"
 location="HP, Barcelona and student at the UPC, Barcelona"
 trac="usarkar"/>
<contributor
 name="Kyle Schalm"
 work="graduate student, University of Texas at Austin"
 location="Austin, TX, USA"
 description="feedback; bugs (and fixes); MPFR integration"/>
<contributor
 name="Stéphanie Schanck"
 location="LaCIM, Université du Québec à Montréal, Canada"
 trac="sschanck"/>
<contributor
 name="Ed Scheinerman"
 work="Professor, Department of Applied Mathematics &amp; Statistics, Johns Hopkins University"
 location="Shaffer Hall 102, 3400 North Charles Street, Baltimore, MD 21218, United States"
 description="graph theory"
 url="http://www.ams.jhu.edu/~ers/"
 trac="edward.scheinerman"/>
<contributor
 name="Zachary Scherr"/>
<contributor
 name="Lothar Schiemanowski"/>
<contributor
 name="Anne Schilling"
 work="Professor, UC-Davis"
 location="Davis, CA, USA"
 description="Crystals code"
 url="http://www.math.ucdavis.edu/~anne"
 trac="aschilling"
 github="anneschilling"/>
<contributor
 name="Harald Schilly"
 work="University of Vienna"
 location="Vienna, Austria"
 description="webmaster; R/Sage interface; marketing;management"
 pix="./pix/people/schilly.jpeg"
 url="http://sage.math.washington.edu/home/schilly/"
 trac="schilly"
 github="haraldschilly"/>
<contributor
 name="Bradly Schlenker"
 trac="bradlys"/>
<contributor
 name="Jack Schmidt"
 work="University of Kentucky"
 location="Lexington, Kentucky, USA"
 description="group theory"
 url="http://www.ms.uky.edu/~jack/"/>
<contributor
 name="Johannes Schmitt"/>
<contributor
 name="Joel Schmitz"/>
<contributor
 name="Michael Schneider"
 work="PhD student, Technische Universität Darmstadt"
 location="Karolinenplatz 5, 64289 Darmstadt, Germany"
 description="cryptography"
 url="http://www.cdc.informatik.tu-darmstadt.de/mitarbeiter/mischnei.html"/>
<contributor
 name="Philipp Schneider"
 location="Universität Erlangen-Nürnberg"
 trac="phil"/>
<contributor
 name="Hans Schoenemann"
 altnames="Hans Schönemann"/>
<contributor
 name="Travis Scholl"
 location="University of Washington, Seattle"
 trac="tscholl2"
 github="tscholl2"/>
<contributor
 name="Michael Schraudner"
 url="http://www.cmm.uchile.cl/~mschraudner"
 trac="mhs"/>
<contributor
 name="Rowan Schrecker"
 trac="rschrecker"/>
<contributor
 name="Hendrik Schrezenmaier"/>
<contributor
 name="Adam Schultze"
 trac="Schultzeal"/>
<contributor
 name="Frithjof Schulze"
 trac="fschulze"/>
<contributor
 name="Olivia Schwager"
 trac="oschwager"/>
<contributor
 name="Christopher Schwan"
 work="Theoretical High Energy Physics (THEP), Johannes-Gutenberg-Universität Mainz"
 location="Staudingerweg 9, 55122 Mainz, Germany"
 description="build system; notebook"
 url="http://wwwthep.physik.uni-mainz.de/site/people/cschwan/"
 trac="cschwan"/>
<contributor
 name="Robert Schwarz"
 location="Heidelberg, Germany"
 trac="rschwarz"/>
<contributor
 name="Stan Schymanski"
 location="Max Planck Institute for Biogeochemistry"
 url="http://www.bgc-jena.mpg.de/~sschym"
 trac="schymans"/>
<contributor
 name="Sam Scott"
 location="University of Warwick, UK"
 trac="scotts"/>
<contributor
 name="Sandy Scott"/>
<contributor
 name="Travis Scrimshaw"
 work="Hokkaido University"
 location="Sapporo, Japan"
 url="https://tscrim.github.io/"
 description="Crystals; representation theory; programming"
 trac="tscrim"
 github="tscrim"/>
<contributor
 name="Paul Scurek"
 location="UIC, Chicago, IL"
 trac="pmscurek"/>
<contributor
 name="George H. Seelinger"
 location="University of Virginia"
 url="https://ghseeli.github.io"
 trac="ghseeli"
 github="ghseeli"/>
<contributor
 name="Gagan Sekhon"
 trac="gagansekhon,sekhon"/>
<contributor
 name="Dag Sverre Seljebotn"
 work="Master's student, Institute of Theoretical Astrophysics, University of Oslo"
 location="0313 Oslo, Norway"
 description="interface between NumPy and Cython; linear algebra"
 url="http://heim.ifi.uio.no/~dagss"
 trac="dagss"/>
<contributor
 name="Alejandro Serrano"
 trac="a.serrano"/>
<contributor
 name="Luis Serrano"
 trac="serrano"/>
<contributor
 name="Ege Sertçetin"
 trac="sertcetin"/>
<contributor
 name="Dmitry Shachnev"/>
<contributor
 name="Shashank Shalgar"
 trac="Shashank"/>
<contributor
 name="Shahed Sharif"/>
<contributor
 name="Medha Sharma"/>
<contributor
 name="Utkarsh Sharma"/>
<contributor
 name="Yiwei She"
 location="University of Chicago"
 trac="yiweishe"/>
<contributor
 name="Alex Shearer"/>
<contributor
 name="Alexei Sheplyakov"/>
<contributor
 name="Mark Shimozono"
 trac="mshimo"/>
<contributor
 name="Dan Shumow"
 work="University of Washington"
 location="University of Washington, WA, USA"
 description="bug fixes"
 trac="shumow"/>
<contributor
 name="Jason Yeo Jie Shun"
 location="National University of Singapore, Singapore"
 url="http://technotroph.wordpress.com"
 trac="jyeo"/>
<contributor
 name="Davis Shurbert"
 trac="dshurbert"/>
<contributor
 name="Baldur Sigurðsson"
 location="UNAM"
 url="https://notendur.hi.is/bas4/"
 trac="baldur"
 github="baldursigurds"/>
<contributor
 name="Jeroen Sijsling"
 work="Universität Ulm"
 url="https://jrsijsling.eu/"
 github="JRSijsling"
 trac="sijsling"/>
<contributor
 name="Raniere Silva"/>
<contributor
 name="Andrew Silver"
 location="University of Florida"
 trac="andrewsilver"/>
<contributor
 name="Joe Silverman"/>
<contributor
 name="Denis Simone"/>
<contributor
 name="John Pang"
 work="NTU"
 location="Singapore"
 trac="jpang"/>
<contributor
 name="Rounak Singh"
 location="National Institute of Technology, Raipur, India"
 trac="rsn"/>
<contributor
 name="Abhay Pratap Singh"/>
<contributor
 name="Shashank Singh"/>
<contributor
 name="Shashwat Singh"/>
<contributor
 name="Siddharth Singh"/>
<contributor
 name="Sourav Singh"
 trac="souravsingh"/>
<contributor
 name="Steve Singleton"/>
<contributor
 name="Phaedon Sinis"
 location="San Francisco, CA"
 trac="psinis"/>
<contributor
 name="Rajat Sirohi"/>
<contributor
 name="Nicolás Sirolli"
 trac="nmsirolli"/>
<contributor
 name="Steven Sivek"
 work="graduate student, Princeton University"
 location="Princeton, NJ, USA"
 description="interface to Sloane's Tables; algebraic number fields"
 trac="ssivek"/>
<contributor
 name="Nathaniel Skinner"
 trac="Madrosity"/>
<contributor
 name="Nils-Peter Skoruppa"
 altnames="Nils Skoruppa"
 work="Universität Siegen"
 location="Universitaet Siegen, Germany"
 description="optimized binary quadratic forms computation; bug fixes"
 url="http://www.countnumber.de"
 trac="NilsSkoruppa"/>
<contributor
 name="Uroš Slana"
 trac="slani"
 github="lobiCode"/>
<contributor
 name="Jakub Sliacan"
 trac="srobik"/>
<contributor
 name="William Slofstra"/>
<contributor
 name="Marketa Slukova"/>
<contributor
 name="Daniel Smertnig"
 location="KFU Graz, Austria"
 trac="daniels"
 github="dansme"/>
<contributor
 name="Ben Smith"
 trac="bensmith"/>
<contributor
 name="Hanson Smith"
 trac="hwsmith"/>
<contributor
 name="Kenneth Smith"/>
<contributor
 name="Vladimir Smolyar"/>
<contributor
 name="Hal Snyder"
 location="Chicago"
 trac="hsnyder"
 github="DrXyzzy"/>
<contributor
 name="Sara Solhjem"
 trac="ssolhjem"/>
<contributor
 name="Anna Somoza"/>
<contributor
 name="Jieao Song"/>
<contributor
 name="Will Song"
 trac="incertia"/>
<contributor
 name="Mate Soos"
 url="http://www.msoos.org"
 trac="msoos"/>
<contributor
 name="Christoph Sorger"
 location="Université de Nantes"
 url="http://www.math.sciences.univ-nantes.fr/~sorger/"
 trac="chsorger"/>
<contributor
 name="Juan Viu-Sos"
 location="Universidad Politecnica de Madrid"
 url="https://jviusos.github.io/"
 trac="jviusos"
 github="jviusos"/>
<contributor
 name="Simon Spicer"
 location="University of Washington, Seattle"
 trac="spice"
 github="haikona"/>
<contributor
 name="Jaap Spies"
 location="Emmen, Netherlands"
 description="permanents of general matrices; Sloane functions; various other functions; bug fixes"
 url="https://www.jaapspies.nl"
 trac="jsp"
 github="jaapspies"/>
<contributor
 name="Jonathan Spreer"
 work="University of Stuttgart"
 location="Stuttgart, Germany"
 description="documentation"
 trac="spreerjn"
 url="http://www.igt.uni-stuttgart.de/LstDiffgeo/Spreer/"/>
<contributor
 name="Srinjoy Srimani"/>
<contributor
 name="Padmavathi Srinivasan"
 trac="padma_sk"/>
<contributor
 name="Hayden Stainsby"
 work="PhD student, Universitat Autònoma de Barcelona"
 location="Barcelona, Spain"
 description="algorithmic number theory; I'm actually from australia"
 url="http://theoriginaltakeaway.com/"
 trac="hds"/>
<contributor
 name="Flavia Stan"
 location="RISC, Johannes Kepler University Linz"
 trac="fstan"/>
<contributor
 name="Katherine Stange"
 location="University of Colorado - Boulder"
 url="http://math.katestange.net"
 trac="katestange"
 github="katestange"/>
<contributor
 name="Jim Stankewicz"
 location="University of Georgia, USA"
 trac="stankewicz"/>
<contributor
 name="Jim Stark"
 location="University of Washington, WA, USA"
 trac="JStarx"/>
<contributor
 name="Štěpán Starosta"
 work="Faculty of Information Technology, Czech Technical University in Prague"
 location="Prague, Czech Republic"
 description="combinatorics"
 trac="sstarosta"
 github="staroste"/>
<contributor
 name="Ander Steele"
 trac="asteele"
 github="andersteele"/>
<contributor
 name="William Stein"
 work="CEO, SageMath, Inc."
 location="17725 SE 123rd Place, Renton WA 98059, USA"
 description="community manager; software architect; started Sage project"
 url="https://wstein.org/"
 pix="https://wstein.org/william.jpg"
 jitter="0"
 trac="was"
 github="williamstein"/>
<contributor
 name="Wolfgang Steiner"
 trac="wsteiner"/>
<contributor
 name="Salvatore Stella"
 work="RTD-b -- Università dell'Aquila -- DISIM"
 location="Università degli Studi dell'Aquila, edificio Coppito 1, Via Vetoio, 67100 Coppito AQ"
 url="http://people.disim.univaq.it/~salvatore.stella/"
 trac="etn40ff"
 github="etn40ff"
 gitlab="etn40ff"/>
<contributor
 name="Lukas Stennes"/>
<contributor
 name="Ralf Stephan"
 url="https://google.com/+RalfStephan"
 trac="rws"
 github="rwst"/>
<contributor
 name="Brett Stevens"
 location="Carleton University, Ottawa, Canada"
 url="http://www.math.carleton.ca/~brett/"
 trac="brett"/>
<contributor
 name="Manon Stipulanti"
 trac="mstipulanti"/>
<contributor
 name="Michael Stoll"/>
<contributor
 name="Peter Story"
 trac="peter.story"/>
<contributor
 name="Ben Strasser"/>
<contributor
 name="Armin Straub"
 work="Tulane University"
 location="6823 St. Charles Avenue, New Orleans, LA 70118, United States"
 description="basic arithmetic; elliptic curves"
 url="http://arminstraub.com"
 trac="arminstraub"
 github="arminstraub"/>
<contributor
 name="Armin Straub"
 location="University of South Alabama"
 url="http://arminstraub.com"
 trac="arminstraub"/>
<contributor
 name="Marco Streng"
 work="DIAMANT-postdoc"
 location="VU University Amsterdam, The Netherlands"
 description="number fields;algebraic curves"
 url="http://www.few.vu.nl/~streng"
 trac="mstreng"
 github="mstreng"/>
<contributor
 name="Jessica Striker"
 location="North Dakota State University"
 url="https://www.ndsu.edu/pubweb/~striker/"
 trac="jessicapalencia"
 github="jessicapalencia"/>
<contributor
 name="Peter Wicks Stringfield"
 trac="peterwicksstringfield"/>
<contributor
 name="Fredrik Strömberg"
 altnames="Fredrik Stroemberg"          
 location="Durham University, Durham, UK"
 url="http://info.fredrik.stromberg.to/"
 trac="fstromberg"/>
<contributor
 name="Michael Struwe"/>
<contributor
 name="Kevin Stueve"
 work="undergraduate student, University of Washington"
 location="University of Washington, WA, USA"
 description="number theory"
 url="http://sage.math.washington.edu/home/kstueve"
 trac="kevin.stueve"/>
<contributor
 name="Christian Stump"
 work="Postdoctoral Fellow, Centre de Recherches Mathématiques (Université de Montréal) and Laboratoire de Combinatoire et d'Informatique Mathématique (Université du Québec à Montréal)"
 description="combinatorics; graph theory"
 url="http://homepage.univie.ac.at/christian.stump/"
 trac="stumpc5"
 github="stumpc5"/>
<contributor
 name="Christian Stump"
 location="Ruhr-Universität Bochum, Germany"
 url="http://homepage.rub.de/christian.stump/"
 trac="stumpc5"/>
<contributor
 name="Veronica Suaste"
 trac="veronica"/>
<contributor
 name="Alex Sun"/>
<contributor
 name="Brian Sun"/>
<contributor
 name="Denis Sunko"
 location="Department of Physics, Faculty of Science, University of Zagreb, Croatia"
 trac="denissunko"/>
<contributor
 name="Drew Sutherland"/>
<contributor
 name="Blair Sutton"
 location="London, UK"
 description="Bell polynomials"
 url="http://www.google.com/s2/profiles/115382656960629166023"
 trac="bsutton"
 github="bsdz"/>
<contributor
 name="Taylor Sutton"
 trac="tsutton"/>
<contributor
 name="Josh Swanson"
 location="University of Washington, WA, USA"
 trac="jpswanson"/>
<contributor
 name="Christopher Swenson"
 trac="swenson"
 github="swenson"/>
<contributor
 name="Chris Swierczewski"
 work="Graduate student in applied mathematics, University of Washington"
 location="University of Washington, WA, USA"
 description="algebraic curves; integrable systems; Riemann theta functions"
 url="http://www.cswiercz.info"
 trac="cswiercz"
 github="cswiercz"/>
<contributor
 name="Holly Swisher"
 location="Oregon State University"
 trac="swisherh"/>
<contributor
 name="Joni Syri"
 trac="jsyri"/>
<contributor
 name="Luis Felipe Tabera Alonso"
 altnames="Luis Felipe Tabera"
 work="Universidad de Cantabria"
 location="Santander, Spain"
 description="algebra; basic arithmetic; number fields"
 url="http://personales.unican.es/taberalf/"
 trac="lftabera"
 github="lftabera"/>
<contributor
 name="Tvrtko Tadic"
 location="University of Washington, Seattle"
 url="http://www.math.washington.edu/~tadic"
 trac="ttadic"/>
<contributor
 name="Tuomas Tajakka"/>
<contributor
 name="Henry Talbott"/>
<contributor
 name="Glenn Tarbox"
 work="THG Holdings"
 location="Seattle, USA"
 description="bug fixes"
 url="http://www.tarbox.org"
 trac="ghtdak"/>
<contributor
 name="Mihail Tarigradschi"/>
<contributor
 name="Steven Tartakovsky"
 location="Grad, San Luis Obispo, CA"
 trac="startakovsky"/>
<contributor
 name="João Tavares"/>
<contributor
 name="Vishesh Tayal"/>
<contributor
 name="Yoora Yi Tenen"
 trac="yooyiten"
 github="yooyiten"/>
<contributor
 name="Scot Terry"/>
<contributor
 name="Damiano Testa"/>
<contributor
 name="Hans Fotsing Tetsing"
 trac="Dicolevrai"/>
<contributor
 name="Aaditya Thakkar"
 trac="aaditya_thakkar"
 github="aaditya-thakkar"/>
<contributor
 name="Philippe Theveny"
 work="LORIA"
 location="Nancy, France"
 description="mpc.spkg, mpc bindings"
 url="http://www.loria.fr/~thevenyp/"
 trac="thevenyp"/>
<contributor
 name="Philippe Theveny"
 location="INRIA, France"
 trac="thevenyp"/>
<contributor
 name="Nicolas Thiéry"
 altnames="Nicolas M. Thiéry,Nicolas M. Thiery"
 work="Professor, LISN, Université Paris-Saclay"
 location="Orsay, France"
 description="(algebraic) combinatorics and categories; dissemination and funding"
 url="http://nicolas.thiery.name/"
 trac="nthiery"
 github="nthiery"/>
<contributor
 name="Griffen Thoma"
 description="plotting bug fix"/>
<contributor
 name="Hugh Thomas"
 work="professor, LaCIM, Department of Mathematics, UQAM"
 location="LaCIM, UQAM, Montréal, Québec, Canada"
 url="http://www.lacim.uqam.ca/~hugh/"
 trac="hthomas"
 github="hughrthomas"/>
<contributor
 name="Thierry Thomas"/>
<contributor
 name="Emmanuel Thomé"
 work="Researcher, INRIA"
 location="Nancy, France"
 description="number fields"
 url="https://members.loria.fr/EThome/"
 trac="thome"
 github="emmanuelthome"/>
<contributor
 name="Lola Thompson"
 location="Oberlin College, OH"
 trac="lola"/>
<contributor
 name="Bianca Thompson"
 trac="bthompson"/>
<contributor
 name="John Thurber"
 work="Eastern Oregon University"
 location="La Grande, Oregon, USA"
 description="documentation; graph theory"
 trac="jthurber"/>
<contributor
 name="Geoff Tims"/>
<contributor
 name="Peter Tingley"
 trac="ptingley"/>
<contributor
 name="Bella Tobin"/>
<contributor
 name="Pavlo Tokariev"/>
<contributor
 name="Igor Tolkov"
 location="Seattle, USA"
 description="Interact (Google Summer of Code 2008)"
 url="https://igor.tolkov.com"
 trac="itolkov"
 github="itolkov"/>
<contributor
 name="Claire Tomesch"
 trac="cmt"/>
<contributor
 name="Sai Harsh Tondomker"
 trac="saiharsh"/>
<contributor
 name="Gonzalo Tornaria"
 location="Universidad de la República, Uruguay"
 description="sage/latex style; extensive feedback; design; use of darcs system; tons of tricky C code related to the PARI interface; hashing of GMP types; etc"
 url="http://www.cmat.edu.uy/~tornaria"
 trac="tornaria"
 github="tornaria"/>
<contributor
 name="Jesus Torrado"
 location="Technical University of Munich"
 url="http://users.physik.tu-muenchen.de/ga98mup/"
 trac="JesusTorrado"/>
<contributor
 name="Matt Torrence"/>
<contributor
 name="Adam Towsley"
 work="Visiting Assistant Professor, Department of Mathematics, CUNY Graduate Center"
 location="365 5th Avenue, New York, NY"
 description="Arithmetic Dynamics; Algebraic Number Theory; Arithmetic Geometry"
 trac="atowsley"/>
<contributor
 name="Hugo Tremblay"
 trac="htremblay"/>
<contributor
 name="Nicholas Triantafillou"
 trac="ngtriant"/>
<contributor
 name="Steven Trogdon"
 location="University of Minnesota, Duluth"
 trac="strogdon"
 github="strogdon"/>
<contributor
 name="Matthew Trumbell"
 trac="mrtrumbe"/>
<contributor
 name="Kiminori Tsukazaki"
 work="University of Warwick"
 location="Gibbet Hill Rd, Coventry CV4 7AL, United Kingdom"
 description="elliptic curves"
 trac="kimi"/>
<contributor
 name="Kimi Tsukazaki"/>
<contributor
 name="Vít Tuček"
 trac="vittucek"
 github="vit-tucek"/>
<contributor
 name="Jan Tuitman"
 trac="jantuitman"/>
<contributor
 name="Charlie Turner"
 work="University of Warwick"
 location="Gibbet Hill Rd, Coventry CV4 7AL, UK"
 description="algebraic geometry"
 trac="cturner"/>
<contributor
 name="S. R. Turner"
 location="University of Chicago"
 trac="turnersr"/>
<contributor
 name="Eleni Tzanaki"
 location="University of Crete, Greece"
 url="https://sites.google.com/site/tzanakel/home"
 trac="etzanaki"/>
<contributor
 name="Georgios Giapitzakis Tzintanos"/>
<contributor
 name="Tristan Vaccon"
 location="Université de Limoges, France"
 url="http://www.unilim.fr/pages_perso/tristan.vaccon/englishhome.html"
 trac="TristanVaccon"/>
<contributor
 name="Petru Valicov"
 trac="pvalicov"/>
<contributor
 name="Michel Vandenbergh"
 description="multivariate polynomials; bug fixes, other improvements"/>
<contributor
 name="Élise Vandomme"
 location="LaCIM, Université du Québec à Montréal, Canada"
 trac="evandomme"/>
<contributor
 name="Joris Vankerschaver"
 location="9500 Gilman Drive, San Diego, CA 92093, United States"
 work="Department of Mathematics, University of California at San Diego"
 description="doctesting; numerical methods; symbolics"
 url="http://www.math.ucsd.edu/~jvankers/"
 trac="jvkersch"
 github="jvkersch"/>
<contributor
 name="Vincent Vanlaer"/>
<contributor
 name="Anthony Várilly-Alvarado"
 trac="avarilly"/>
<contributor
 name="Laurel Vasquez"
 trac="lvasquez"/>
<contributor
 name="Emil R. Vaughan"
 trac="e.vaughan"/>
<contributor
 name="Rajesh Veeranki"
 trac="Rajesh_Veeranki"
 github="Rajesh-Veeranki"/>
<contributor
 name="Mahathi Vempati"/>
<contributor
 name="Srinivas Vivek Venkatesh"/>
<contributor
 name="Kartik Venkatram"
 trac="kartikv"/>
<contributor
 name="Thibaut Verron"/>
<contributor
 name="John Verzani"/>
<contributor
 name="Panupong Vichitkunakorn"
 location="University of Illinois at Urbana-Champaign"
 trac="vichitk1"/>
<contributor
 name="Janoš Vidali"
 trac="jaanos"
 github="jaanos"/>
<contributor
 name="Santiago Vila"
 trac="sanvila"/>
<contributor
 name="Soledad Villar"
 work="Universidad de la República"
 location="Eduardo Acevedo, Montevideo, Uruguay"
 description="algebra"
 trac="solevillar"/>
<contributor
 name="Luis F. Villegas"/>
<contributor
 name="Christelle Vincent"
 location="University of Vermont"
 url="https://www.uvm.edu/~cvincen1/"
 trac="christelle"/>
<contributor
 name="Noa Viner"/>
<contributor
 name="Aladin Virmaux"
 location="Université Paris-Sud, LRI, France"
 url="https://www.lri.fr/~virmaux/"
 trac="virmaux"
 github="avirmaux"/>
<contributor
 name="Solomon Vishkautsan"
 altnames="Soli Vishkautsan"
 location="Ben-Gurion University, Israel"
 url="http://www.wishcow.com"
 trac="wishcow"/>
<contributor
 name="Quimey Vivas"
 location="Universidad de Buenos Aires, Argentina"
 trac="quimey"/>
<contributor
 name="Isabel Vogt"
 trac="ivogt161"/>
<contributor
 name="John Voight"
 work="University of Vermont"
 location="Burlington, VT, USA"
 description="Totally Real Fields"
 url="http://www.cems.uvm.edu/~voight/"
 trac="jvoight"
 github="jvoight"/>
<contributor
 name="Jens Vollinga"/>
<contributor
 name="Felipe Voloch"
 work="Professor, Department of Mathematics, University of Texas at Austin"
 location="2100 San Jacinto Boulevard, Austin, TX 78712-1047, United States"
 description="elliptic curves"
 url="http://www.ma.utexas.edu/users/voloch/"
 trac="voloch"/>
<contributor
 name="Jan Vonk"
 location="University of Oxford, UK"
 trac="janv"/>
<contributor
 name="Steve Vonn"/>
<contributor
 name="Corey Vorland"
 location="North Dakota State University"
 trac="cvorland"/>
<contributor
 name="Jan Wabbersen"
 trac="jan.wabbersen"/>
<contributor
 name="Markus Wageringel"
 location="Osnabrück University, Germany"
 trac="mwageringel"
 github="mwageringel"/>
<contributor
 name="Archit Wagle"/>
<contributor
 name="Preston Wake"
 trac="wakep"/>
<contributor
 name="Kim Walisch"
 trac="walki"/>
<contributor
 name="Justin Walker"
 work="retired Apple OS X kernel developer"
 location="Stanford, CA, USA"
 description="extensive feedback; PARI lib wrapping; use of his G5"
 trac="justin"/>
<contributor
 name="Justin Walker"
 location="Stanford University, Palo Alto, CA"
 trac="justin"/>
<contributor
 name="Timothy Walsh"/>
<contributor
 name="Michael Walter"
 location="University of Amsterdam, The Netherlands"
 url="https://staff.fnwi.uva.nl/m.walter/"
 github="catch22"/>
<contributor
 name="Aedi Wang"
 altnames="Zeyi Wang"/>
<contributor
 name="Qiang Wang"/>
<contributor
 name="Mark Watkins"
 work="University of Sydney"
 location="University Road, 2006, NSW, Australia"
 description="ec (modular degrees); sympow (symmetric powers); feedback"/>
<contributor
 name="Adam Webb"
 location="Saskatoon, Canada"
 work="Canadian Light Source"
 github="maxthemouse"            
 trac="awebb"/>
<contributor
 name="Georg S. Weber"
 altnames="Georg Weber"
 location="Nuernberg, Germany"
 description="reviews, bug fixing, documentation"
 trac="GeorgSWeber"/>
<contributor
 name="Florian Weber"/>
<contributor
 name="Eric Webster"
 description="combinatorics"
 trac="QuantumKing"/>
<contributor
 name="Tobias Weich"
 trac="twch"/>
<contributor
 name="Jamie Weigandt"
 location="Purdue University"
 trac="weigandt"/>
<contributor
 name="Ralf-Philipp Weinmann"
 trac="rpw"/>
<contributor
 name="Max Weinreich"/>
<contributor
 name="Colin Weir"
 trac="cjweir"
 github="cjweir"/>
<contributor
 name="Volker Weissmann"/>
<contributor
 name="Michael Welsh"
 trac="yomcat"/>
<contributor
 name="Jeremy West"
 location="University of Michigan"
 url="http://www-personal.umich.edu/~jeremymw"
 trac="jeremywest"/>
<contributor
 name="Mckenzie West"
 location="University of Wisconsin - Eau Claire"
 url="https://people.uwec.edu/westmr/"
 trac="mwest"
 github="mckenziewest"/>
<contributor
 name="Bruce Westbury"
 trac="bruce,Bruce"
 github="BruceWestbury"/>
<contributor
 name="Martin Westerholt-Raum"/>
<contributor
 name="Joe Wetherell"
 work="CCR"
 location="Bethesda, MD, USA"
 description="design discussion; bug reports; code (e.g., for MAGMA-like constructors)"/>
<contributor
 name="Stefan Wewers"
 trac="swewers"/>
<contributor
 name="Ursula Whitcher"
 location="University of Wisconsin - Eau Claire"
 trac="ursula"/>
<contributor
 name="Glen Whitney"
 trac="gwhitney"/>
<contributor
 name="Emil Widmann"
 trac="emil"/>
<contributor
 name="Friedrich Wiemer"
 location="cryptosolutions, Germany"
 url="https://asante.dev/"
 trac="asante"
 github="pfasante"/>
<contributor
 name="Tom Wiesing"
 location="Jacobs University"
 trac="twiesing"/>
<contributor
 name="Cassie Williams"
 location="James Madison University, VA"
 trac="cassiew1"/>
<contributor
 name="Harold Williams"/>
<contributor
 name="Nathan Williams"/>
<contributor
 name="Chad Williamson"
 trac="dahc"/>
<contributor
 name="Phillip Wilt"
 location="University of Washington, Seattle"
 trac="philwilt"/>
<contributor
 name="John Wiltshire-Gordon"
 trac="jwiltshiregordon"/>
<contributor
 name="Carl Witty"
 work="Newton Labs"
 location="Renton, WA 98057, USA"
 description="release manager; interval arithmetic (wrapping mpfi); complete package for real root isolation; algebraic reals"
 url="http://www.newtonlabs.com/"
 trac="cwitty"/>
<contributor
 name="Stefan Witzel"
 trac="switzel"/>
<contributor
 name="Koen van Woerden"
 trac="kvanwoerden"/>
<contributor
 name="William Wonderly"
 location="University of Puget Sound"
 trac="bwonderly"/>
<contributor
 name="Billy Wonderly"/>
<contributor
 name="Maverick Woo"/>
<contributor
 name="Weixin Wu"
 trac="w.wu"/>
<contributor
 name="Chris Wuthrich"
 altnames="Cristian Wuthrich"
 work="University of Nottingham"
 location="Nottingham, UK"
 description="elliptic curves; p-adic L-functions; Tate curves"
 url="https://www.maths.nottingham.ac.uk/plp/pmzcw/"
 trac="wuthrich"
 github="categorie"/>
<contributor
 name="Sandi Xhumari"
 location="University of Connecticut, Storrs, CT"
 trac="xhumari"/>
<contributor
 name="Han Xiao"
 location="University of Hong Kong, China"
 trac="hnxiao"/>
<contributor
 name="Peijun Xiao"
 trac="pjxiao"/>
<contributor
 name="Chao Xu"
 trac="chaoxu"
 github="chaoxu"/>
<contributor
 name="Tianyuan Xu"
 location="University of Oregon"
 url="http://pages.uoregon.edu/tianyuan/"
 trac="tianyuan,tianyuan_xu"
 github="TianyuanX"/>
<contributor
 name="Shuofeng Xu"/>
<contributor
 name="Simon Xu"/>
<contributor
 name="Hideyuki YASUDA"
 trac="umedoblock"/>
<contributor
 name="Hrishabh Yadav"/>
<contributor
 name="Qiaoyu Yang"
 trac="qyang"/>
<contributor
 name="Diane Yap"
 trac="dianey"/>
<contributor
 name="Numata Yasuhide"/>
<contributor
 name="Soroosh Yazdani"
 trac="syazdani"
 github="syazdani77"/>
<contributor
 name="Kevin Youren"
 location="Melbourne, Australia"
 github="kyouren"/>
<contributor
 name="Dal S. Yu"
 location="Austin, TX, USA"
 url="http://dalsyu.org/"
 description="Athlon binary build"/>
<contributor
 name="Kaui Yu"/>
<contributor
 name="Michael Yurko"
 trac="myurko"/>
<contributor
 name="Gary Zablackis"
 description="created all Sage binaries for MS windows from March through November 2006; numerous bug reports and fixes"/>
<contributor
 name="Mike Zabrocki"
 work="Dept. Maths and Statistics, York University"
 location="Toronto, Ontario, Canada"
 description="bug fixes"
 url="http://garsia.math.yorku.ca/~zabrocki/"
 github="zabrocki"
 trac="zabrocki"/>
<contributor
 name="Zafeirakis Zafeirakopoulos"
 trac="zaf"
 github="zafeirakopoulos"/>
<contributor
 name="Gerardo Zelaya"
 location="University of Washington, Seattle"
 trac="geze"/>
<contributor
 name="Bin Zhang"
 location="France"
 description="ATLAS.spkg fixes for Linux and PPC"/>
<contributor
 name="Philip B. Zhang"
 work="Nankai University, China"
 location="Nankai University, China"
 trac="pbzhang"/>
<contributor
 name="Hongli Zhao"
 trac="honglizhaobob"/>
<contributor
 name="Ying Zhou"
 location="Brandeis University"
 url="http://github.com/mathyingzhou"
 github="mathyingzhou"/>
<contributor
 name="Yuan Zhou"
 location="University of Kentucky"
 url="https://math.as.uky.edu/users/yzh392"
 trac="yzh"
 github="yuan-zhou"/>
<contributor
 name="Eric Zhu"/>
<contributor
 name="Hongguang Zhu"/>
<contributor
 name="Yair Zick"
 location="Singapore"
 url="http://www3.ntu.edu.sg/home2009/yair0001/"
 trac="yairzick"/>
<contributor
 name="Konstantin Ziegler"
 location="University of Applied Sciences Landshut, Germany"
 url="http://zieglerk.github.io"
 trac="zieglerk"
 github="zieglerk"/>
<contributor
 name="Paul Zimmermann"
 work="Research Fellow, INRIA Nancy"
 location="Villers les Nancy, France"
 description="MPFR integration; calculus bug fixes; general fixes"
 url="http://www.loria.fr/~zimmerma/"
 trac="zimmerma"
 github="zimmermann6"/>
<contributor
 name="Théo Zimmermann"/>
<contributor
 name="Mao Ziyang"
 location="Changsha, Hunan, China"
 description="documentation"
 url="http://www.ai7.org"/>
<contributor
 name="Alexandre Zotine"/>
<contributor
 name="Reiner Zucker"/>
<contributor
 name="Alexandre Prusch Züge"
 trac="azuge"/>
<contributor
 name="David Zureick-Brown"
 trac="dzb"/>
<contributor
 name="Stefan van Zwam"
 location="Louisiana State University"
 url="http://www.math.lsu.edu/~svanzwam/"
 trac="Stefan"/>
<contributor
 trac="arattan"/>
<contributor
 trac="joskarsson"/>
<contributor
 name="王瑞期"
 trac="shahuwang"/>
</contributors><|MERGE_RESOLUTION|>--- conflicted
+++ resolved
@@ -1171,14 +1171,10 @@
  name="Tobias Diez"/>
 <contributor
  name="Kevin Dilks"
-<<<<<<< HEAD
  altnames="Dilks"
- location="NDSU"
- trac="kdilks"/>
-=======
+ location="NDSU, North Dakota, USA"
  trac="kdilks"
  github="kevindilks"/>
->>>>>>> b19c6fb8
 <contributor
  name="Ryan Dingman"
  work="University of Washington"
@@ -1488,12 +1484,8 @@
  altnames="Joe Fields"
  location="Southern Connecticut State University, New Haven, CT"
  url="http://www.southernct.edu/~fields/"
-<<<<<<< HEAD
- trac="jfields"/>
-=======
  trac="jfields"
  github="osj1961"/>
->>>>>>> b19c6fb8
 <contributor
  name="Tara Fife"
  trac="tara"
