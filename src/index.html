{% extends 'base.html' %}

{% block header %}
<style type="text/css">
 div.announce {
   font-size:100%;
   font-weight: strong;
   padding: 10px;
   margin-top: 15px;
   width: 70%;
   border-left:  3px solid #7f7fff;
   border-right: 3px solid #7f7fff;
   background: #efefff;
 }
 div.announce input {font-size: 95%;}
 div.announce > p {margin: 5px 0 5px 0;}
</style>
{% endblock %}

{% block content %}
<div class="hidden"><img src="./pix/index_icons-nq8.png" alt="" /></div>
<div class="narrow txt topmargin" id="idx1" track="index-top">
  <strong class="large">{{ sage }}</strong> is a free <a href=
  "https://git.sagemath.org/">open-source</a>
  mathematics software system licensed under the GPL.
It builds on top of many existing 
open-source packages:
<a href="https://numpy.org/">NumPy</a>, 
<a href="https://scipy.org/">SciPy</a>, 
<a href="https://matplotlib.org/">matplotlib</a>,
<a href="https://sympy.org/">Sympy</a>, 
<a href="http://maxima.sourceforge.net/">Maxima</a>, 
<a href="http://www.gap-system.org/">GAP</a>, 
<a href="http://www.flintlib.org/">FLINT</a>, 
<a href="http://www.r-project.org/">R</a>
<a href="./links-components.html">and many more</a>.
Access their combined power through a common, Python-based language
or directly via interfaces or wrappers.
{#
&rarr;
<a href="./tour.html">Tour</a>,
<a href="{{ docroot }}/html/en/tutorial/index.html">Tutorial</a>,
<a href="{{ docroot }}">Documentation</a>
#}

 </div>

 <div class="narrow center txt">
  Mission: <em>Creating a viable free open source alternative to Magma, Maple, Mathematica and Matlab</em>.
 </div>

 <div class="narrow txt announce center">
  Since version 9.0 released in January 2020, SageMath is using <strong>Python 3</strong>.<br/>
  For more information, see the <a href="https://wiki.sagemath.org/Python3-Switch">Python 3 switch wiki</a>.
 </div>

{#
  <div class="narrow txt announce center">
      {{ sage }} is searching for students for this summer's <b>Google Summer of Code</b>!<br/>
      We have many exciting project ideas for students to work over the summer
      and to get mentored by experts in the field: 
      <a href="https://summerofcode.withgoogle.com/organizations/5443521142063104/">{{ sage }} Organization</a>
      (<a href="https://wiki.sagemath.org/GSoC/2016">ideas list</a>)
  </div>
#}

<div class="narrow center txt announce">
  <p>Learn how to use {{ sage }}:</p>
  <p>
    <a href="http://gregorybard.com/Sage.html">Sage for Undergraduates</a> by Gregory Bard
    (Spanish: <a href="http://www.sage-para-estudiantes.com/">Sage para Estudiantes de Pregrado</a>)
  </p>
  <p>
    <a href="http://sagebook.gforge.inria.fr/english.html">Mathematical Computation with Sage</a>
by Paul Zimmermann et al.<br/>
    (French: <a href="http://sagebook.gforge.inria.fr/">Calcul mathématique avec Sage</a>,
German: <a href="https://members.loria.fr/PZimmermann/sagebook/CalculDeutsch.pdf">Rechnen mit Sage</a>)
  </p>
</div>

{#
<div id="sagecloud" class="narrow center txt announce" track="index-smc-banner">
    Join <a href="https://cocalc.com/?utm_source=sagemath.org&amp;utm_medium=banner"><b>CoCalc (formerly SageMathCloud)</b></a> online service for free.<br/>
Work with {{ sage }},
    <a href="http://ipython.org/">IPython</a>,
    <a href="http://pydata.org/">Python</a>,
    <a href="http://r-project.org/">R</a>,
    <a href="http://gap-system.org/">GAP</a>,
    <a href="http://www.math.uiuc.edu/Macaulay2/">M2</a>,
    <a href="http://root.cern.ch">ROOT</a>,
    <a href="http://julialang.org/">Julia</a> and more
    <a href="https://cocalc.com/?utm_source=sagemath.org&amp;utm_medium=banner">in the Cloud</a>.
</div>
#}

{#
  <a href="./eval.html">{{ sage }} Cell Server</a>: run {{ sage }} online instantly
  <br/>
  <form method="GET" action="./eval.html">
  <input onmouseover="javascript:this.focus();" type="text" name="code" value="factor(2012)" size="25" />
  <input type="submit" value="eval" />
  </form>
#}

{#
<!-- pushing chrome webstore sage app -->
<script type="text/javascript">
var data = navigator.userAgent;
if (data) {
   if (data.indexOf("Chrome") != -1) {
     document.write("<div class='narrow txt' style='text-align:center'>");
     document.write("<a href='https://chrome.google.com/webstore/detail/dckejpjjnjaagdahkdgighlejbckajak'><img src='http://boxen.math.washington.edu/home/schilly/sage-webstore/sage-128.png' height='64' width='64'><br/>Install the {{ sage }} Notebook Webapp for Google Chrome.</a></div>");
   }
}
</script>
#}

 <table class="top center"
        id="index-table"
         track="index-table">
  <colgroup>
   <col style="width: 40%" />
   <col style="width: 10%" />
   <col style="width: 10%" />
   <col style="width: 40%" />
  </colgroup>

  <tbody>
   <tr>
    <td class="right">
     <h2><a href="https://cocalc.com/?utm_source=sagemath.org&amp;utm_medium=landingpage">CoCalc (SageMathCloud)</a></h2>

     <div class="small">
       {#
       <a href="https://sage.math.washington.edu:8102">Server 2</a>  &middot;
       <a href= "https://sage.math.washington.edu:8103">Server 3</a> &middot;
       <a href="http://sage.milnix.org">Milnix.org</a>  &middot;
       #}
       or:
       <!-- <a href="http://www.sagenb.org/">Sagenb</a>, -->
       <a href="http://sagecell.sagemath.org/">{{ sage }}Cell</a><br/>
     </div>
    </td>

    <td><a class="index-menu round raised"
       id="index-sagenb"
       href="http://cocalc.com/?utm_source=sagemath.org&amp;utm_medium=icon"></a></td>

    <td><a class="index-menu round raised"
       id="index-download" href="download.html"></a></td>

    <td class="left">
        <h2><a href="./download.html">Download {{version}}</a></h2>

     <div class="small">
         <span class="nowrap"><a href="changelogs/index.html">Changelogs</a>
       &middot; </span> 
   <span class="nowrap"><a href="download-source.html">Source {{ version_src }}</a>
      &middot; </span> 
      {# <span class="nowrap"><a href="./download-liveusb.html">Live USB Key</a> &middot; </span> #}
<<<<<<< HEAD
      {# <a href="./download-packages.html">Packages</a> #}
      &middot;
=======
      {# <a href="./download-packages.html">Packages</a> &middot; #}
>>>>>>> cbfadd11
      <a href="http://git.sagemath.org/sage.git/">Git</a>
     </div>
    </td>
   </tr>

   <tr>
    <td class="right">
     <h2><a href="./help.html">Help</a>/<a href="{{ docroot }}">Documentation</a> </h2>

     <div class="small">
      <span class="nowrap"><a href="./help-video.html"><strong>Video</strong></a> &middot; </span>
      <span class="nowrap"><a href="./help-groups.html">Forums</a>  &middot; </span> 
      <a href="{{ docroot }}/html/en/tutorial/index.html">Tutorial</a>
      &middot; <a href="{{ docroot }}/html/en/faq/">FAQ</a>
      &middot; <a href="http://ask.sagemath.org/"><strong>Questions?</strong></a>
     </div>
    </td>

    <td><a href="help.html"
       class="index-menu round raised"
       id="index-help"></a></td>

    <td><a class="index-menu round raised"
       id="index-tour"
       href="tour.html"></a></td>

    <td class="left">
     <h2><a href="./tour.html">Feature Tour</a></h2>

     <div class="small">
      <span class="nowrap"><a href="./tour-quickstart.html">Quickstart</a>  &middot; </span> <span class=
      "nowrap"><a href="./tour-research.html">Research</a>  &middot; </span> <a href=
      "./tour-graphics.html">Graphics</a>
     </div>
    </td>
   </tr>

   <tr>
    <td class="right">
     <h2><a href="./library.html">Library</a></h2>

     <div class="small">
      <a href="./library-stories.html">Testimonials</a>  
       &middot;  <a href="./library-publications.html#books">Books</a>
       &middot;  <a href="./library-publications.html">Publications</a>
       &middot;  <a href="./library-press.html">Press Kit</a>
     </div>
    </td>

    <td><a href="./library.html"
       class="index-menu round raised"
       id="index-library"></a></td>

    <td><a href="./search.html"
       class="index-menu round raised"
       id="index-search"></a></td>

    <td class="left">
     <h2><a href="./search.html">Search</a></h2>

     <div class="small">
      <form id='search'>
       <input type="text"
             onmouseover="javascript:this.focus();"
             class="small"
             name="search"
             id="searchquery"
             placeholder="Search..."/>
      </form>
      <script type="text/javascript">
          var search = form = document.getElementById("search");
          var qurl = 'https://cse.google.com/cse/publicurl?cx=017384562579735769466:s27byrlaffu&q=';
          form.onsubmit = function(){
                var query = document.getElementById("searchquery");
                window.location = qurl + query.value;
                return false;
          };
      </script>
     </div>
    </td>
   </tr>
  </tbody>
 </table>

 <div class="txt">
  &#160;
 </div>

{# there is no longer a sage foundation -- #168
<div class="narrow center txt" style="margin-bottom: 50px;font-weight:bold;">
    Help {{ sage }} by <a href="https://secure.gifts.washington.edu/as_mathematics/gift.asp?page=make&Code=MATSAG">
    donating to the Sage Foundation
    </a>.
</div>
#}

<div id="random"
     track="index-random"
     class="narrow center txt random"
     style="opacity: 0">&nbsp;</div>
<script type="text/javascript">
var rlinks = [
    ["development-ack.html", "Richard D. Jenks Memorial Prize"],
    ["development-ack.html", "{{ sage }} Acknowledgements"],
    ["tour-quickstart.html", "Quickstart into {{ sage }}"],
    ["development-map.html", "Map of all {{ sage }} developers"],
    ["tour.html", "Introduction to {{ sage }}"],
    ["http://planet.sagemath.org/", "{{ sage }} Blog"],
    ["http://www.ctan.org/tex-archive/help/Catalogue/entries/sagetex.html", "SageTeX - embedding {{ sage }} code inside LaTeX documents."],
    ["library-stories.html", "Success Stories, Testimonials, News Articles, Blogs"],
    ["library-publications.html", "Publications citing {{ sage }}"],
    ["library-marketing.html", "Posters, Flyers, Spread the Word, ..."],
    ["tour-benchmarks.html", "{{ sage }} Benchmarks"],
    ["http://wiki.sagemath.org/interact", "Interactive Calculations with {{ sage }}"],
    ["help.html", "Tutorials and Help Resources"]
];
var random_link = function () {
    var idx = Math.floor(Math.random() * rlinks.length);
    var href = rlinks[idx][0];
    var txt = rlinks[idx][1];
    var $a = $('<a>').attr('href', href).text(txt);
    $("#random").animate({ opacity: 0 }, "slow", function() {
        $(this).text("Random Link: ")
               .append($a)
               .animate({ opacity: 1 }, "slow");
    });
}
$(function () { random_link(); setInterval(random_link, 10000); });
</script>

{% endblock %}

{% block footer %}
{% endblock %}<|MERGE_RESOLUTION|>--- conflicted
+++ resolved
@@ -158,12 +158,7 @@
    <span class="nowrap"><a href="download-source.html">Source {{ version_src }}</a>
       &middot; </span> 
       {# <span class="nowrap"><a href="./download-liveusb.html">Live USB Key</a> &middot; </span> #}
-<<<<<<< HEAD
-      {# <a href="./download-packages.html">Packages</a> #}
-      &middot;
-=======
       {# <a href="./download-packages.html">Packages</a> &middot; #}
->>>>>>> cbfadd11
       <a href="http://git.sagemath.org/sage.git/">Git</a>
      </div>
     </td>
